#! /usr/bin/env python
#
# TemplateMaker.py
#
# Class to implement template-making procedure and to store as much data
# as possible to avoid re-running stages when not needed.
#
# author: Timothy C. Arlen - tca3@psu.edu
#         Sebastian Boeser - sboeser@uni-mainz.de
#
# date:   7 Oct 2014
#

import sys
import numpy as np
from argparse import ArgumentParser, ArgumentDefaultsHelpFormatter
from scipy.constants import Julian_year

from pisa.utils.log import logging, profile, set_verbosity
from pisa.resources.resources import find_resource
from pisa.utils.params import get_fixed_params, get_free_params, get_values, select_hierarchy
from pisa.utils.jsons import from_json,to_json,json_string
from pisa.utils.utils import Timer

from pisa.flux.HondaFluxService import HondaFluxService
from pisa.flux.Flux import get_flux_maps

from pisa.oscillations.Prob3OscillationService import Prob3OscillationService
from pisa.oscillations.NucraftOscillationService import NucraftOscillationService
try:
    from pisa.oscillations.Prob3GPUOscillationService import Prob3GPUOscillationService
except:
    logging.info("CAN NOT import Prob3GPUOscillationService...")
from pisa.oscillations.Oscillation import get_osc_flux

from pisa.aeff.AeffServiceMC import AeffServiceMC
from pisa.aeff.AeffServicePar import AeffServicePar
from pisa.aeff.Aeff import get_event_rates

from pisa.reco.RecoServiceMC import RecoServiceMC
from pisa.reco.RecoServiceParam import RecoServiceParam
from pisa.reco.RecoServiceKernelFile import RecoServiceKernelFile
from pisa.reco.Reco import get_reco_maps

from pisa.pid.PIDServiceParam import PIDServiceParam
from pisa.pid.PIDServiceKernelFile import PIDServiceKernelFile
from pisa.pid.PID import get_pid_maps

class TemplateMaker:
    '''
    This class handles all steps needed to produce a template with a
    constant binning.

    The strategy employed will be to define all 'services' in the
    initialization process, make them members of the class, then use
    them later when needed.


    '''
    def __init__(self,template_settings,ebins=None,czbins=None,oversample_e=None,
                 oversample_cz=None,**kwargs):
        '''
        TemplateMaker class handles all of the setup and calculation of the
        templates for a given binning.

        Parameters:
        * template_settings - dictionary of all template-making settings
        * ebins - energy bin edges
        * czbins - coszen bin edges
        '''

        self.ebins = ebins
        self.czbins = czbins
        self.oversample_e = oversample_e
        self.oversample_cz = oversample_cz
        logging.debug("Using %u bins in energy from %.2f to %.2f GeV"%
                      (len(self.ebins)-1,self.ebins[0],self.ebins[-1]))
        logging.debug("Using %u bins in cos(zenith) from %.2f to %.2f"%
                      (len(self.czbins)-1,self.czbins[0],self.czbins[-1]))

        # Instantiate a flux model service
        self.flux_service = HondaFluxService(**template_settings)

<<<<<<< HEAD
        # Oscillated Flux:
	osc_code = template_settings['osc_code']
        if osc_code == 'prob3':
            self.osc_service = Prob3OscillationService(self.ebins,self.czbins,
                                                       **template_settings)
        elif osc_code == 'nucraft':
            self.osc_service = NucraftOscillationService(self.ebins,self.czbins,
							 **template_settings)
	else:
	    error_msg = "osc_code: %s is not implemented! "%osc_code
	    error_msg+= "Please choose among: ['prob3','nucraft']"
	    raise NotImplementedError(error_msg)
  
        # Aeff/True Event Rate:
        if template_settings['parametric']:
=======
        # Oscillated Flux Service:
        if template_settings['osc_code']=='prob3':
            self.osc_service = Prob3OscillationService(self.ebins,self.czbins,
                                                       **template_settings)
        elif template_settings['osc_code'] == 'gpu':
            self.osc_service = Prob3GPUOscillationService(self.ebins,self.czbins,
                    oversample_e=self.oversample_e,oversample_cz=self.oversample_cz,
                                                          **template_settings)
        elif template_settings['osc_code'] == 'nucraft':
            self.osc_service = NucraftOscillationService(ebins, czbins, **template_settings)
        else:
            error_msg = 'OscillationService NOT implemented for osc_code = %s'%osc_code
            raise NotImplementedError(error_msg)

        # Aeff/True Event Rate Service:
        aeff_mode = template_settings['aeff_mode']
        if aeff_mode == 'param':
>>>>>>> 6ecdee65
            logging.info(" Using effective area from PARAMETRIZATION...")
            self.aeff_service = AeffServicePar(self.ebins,self.czbins,
                                               **template_settings)
        elif aeff_mode == 'MC':
            logging.info(" Using effective area from MC EVENT DATA...")
            self.aeff_service = AeffServiceMC(self.ebins,self.czbins,
                                              **template_settings)
        else:
            error_msg = "aeff_mode: '%s' is not implemented! "%aeff_mode
            error_msg+=" Please choose among: ['MC','param']"
            raise NotImplementedError(error_msg)

        # Reco Event Rate Service:
        reco_mode = template_settings['reco_mode']
        if reco_mode == 'MC':
            self.reco_service = RecoServiceMC(self.ebins,self.czbins,
                                              **template_settings)
        elif reco_mode == 'param':
            self.reco_service = RecoServiceParam(self.ebins,self.czbins,
                                               **template_settings)
        elif reco_mode == 'stored':
            self.reco_service = RecoServiceKernelFile(self.ebins, self.czbins,
                                                      **template_settings)
        else:
            error_msg = "reco_mode: %s is not implemented! "%reco_mode
            error_msg+=" Please choose among: ['MC','kde','param']"
            raise NotImplementedError(error_msg)

        # PID Service:
        pid_mode = template_settings['pid_mode']
        if pid_mode == 'param':
            self.pid_service = PIDServiceParam(self.ebins,self.czbins,
                                               **template_settings)
        elif pid_mode == 'stored':
            self.pid_service = PIDServiceKernelFile(self.ebins,self.czbins,
                                                    **template_settings)
        else:
            error_msg = "pid_mode: %s is not implemented! "%pid_mode
            error_msg+=" Please choose among: ['stored','param']"
            raise NotImplementedError(error_msg)

        return


    def get_template(self,params,return_stages=False):
        '''
        Runs entire template-making chain, using parameters found in
        'params' dict. If 'return_stages' is set to True, returns
        output from each stage as a simple tuple.
        '''

        logging.info("STAGE 1: Getting Atm Flux maps...")
        with Timer() as t:
            flux_maps = get_flux_maps(self.flux_service,self.ebins,self.czbins,**params)
        profile.info("==> elapsed time for flux stage: %s sec"%t.secs)

        logging.info("STAGE 2: Getting osc prob maps...")
        with Timer() as t:
            osc_flux_maps = get_osc_flux(flux_maps,self.osc_service,
                                         oversample_e=self.oversample_e,
                                         oversample_cz=self.oversample_cz,**params)
        profile.info("==> elapsed time for oscillations stage: %s sec"%t.secs)

        logging.info("STAGE 3: Getting event rate true maps...")
        with Timer() as t:
            event_rate_maps = get_event_rates(osc_flux_maps,self.aeff_service, **params)
        profile.info("==> elapsed time for aeff stage: %s sec"%t.secs)

        logging.info("STAGE 4: Getting event rate reco maps...")
        with Timer() as t:
            event_rate_reco_maps = get_reco_maps(event_rate_maps,self.reco_service,
                                                 **params)
        profile.info("==> elapsed time for reco stage: %s sec"%t.secs)

        logging.info("STAGE 5: Getting pid maps...")
        with Timer(verbose=False) as t:
            final_event_rate = get_pid_maps(event_rate_reco_maps,self.pid_service)
        profile.info("==> elapsed time for pid stage: %s sec"%t.secs)

        if not return_stages:
            return final_event_rate

        # Otherwise, return all stages as a simple tuple
        return (flux_maps, osc_flux_maps, event_rate_maps, event_rate_reco_maps,
                final_event_rate)

    def get_template_no_osc(self,params):
        '''
        Runs template making chain, but without oscillations
        '''

        logging.info("STAGE 1: Getting Atm Flux maps...")
        with Timer() as t:
            flux_maps = get_flux_maps(self.flux_service,self.ebins,self.czbins,**params)
        profile.info("==> elapsed time for flux stage: %s sec"%t.secs)

        # Skipping oscillation stage...
        logging.info("  >>Skipping Stage 2 in no oscillations case...")
        flavours = ['nutau','nutau_bar']
        # Create the empty nutau maps:
        test_map = flux_maps['nue']
        for flav in flavours:
            flux_maps[flav] = {'map': np.zeros_like(test_map['map']),
                               'ebins': np.zeros_like(test_map['ebins']),
                               'czbins': np.zeros_like(test_map['czbins'])}

        logging.info("STAGE 3: Getting event rate true maps...")
        with Timer() as t:
            event_rate_maps = get_event_rates(flux_maps,self.aeff_service, **params)
        profile.info("==> elapsed time for aeff stage: %s sec"%t.secs)

        logging.info("STAGE 4: Getting event rate reco maps...")
        with Timer() as t:
            event_rate_reco_maps = get_reco_maps(event_rate_maps,self.reco_service,
                                                 **params)
        profile.info("==> elapsed time for reco stage: %s sec"%t.secs)

        logging.info("STAGE 5: Getting pid maps...")
        with Timer(verbose=False) as t:
            final_event_rate = get_pid_maps(event_rate_reco_maps,self.pid_service)
        profile.info("==> elapsed time for pid stage: %s sec"%t.secs)

        return final_event_rate


if __name__ == '__main__':

    # parser
    parser = ArgumentParser(description='''Runs the template making process.''',
                         formatter_class=ArgumentDefaultsHelpFormatter)
    parser.add_argument('-t','--template_settings',type=str,
                        metavar='JSONFILE', required = True,
                        help='''settings for the template generation''')
    hselect = parser.add_mutually_exclusive_group(required=False)
    hselect.add_argument('--normal', dest='normal', default=True,
                        action='store_true', help="select the normal hierarchy")
    hselect.add_argument('--inverted', dest='normal', default = False,
                        action='store_false', help="select the inverted hierarchy")
    parser.add_argument('-v','--verbose',action='count',default=None,
                        help='set verbosity level.')
    parser.add_argument('-s','--save_all',action='store_true',default=False,
                        help="Save all stages.")
    parser.add_argument('-o', '--outfile', dest='outfile', metavar='FILE', type=str,
                        action='store',default="template.json",
                        help='file to store the output')
    args = parser.parse_args()

    set_verbosity(args.verbose)

    with Timer() as t:
        #Load all the settings
        model_settings = from_json(args.template_settings)

        #Select a hierarchy
        logging.info('Selected %s hierarchy'%
                     ('normal' if args.normal else 'inverted'))
        params =  select_hierarchy(model_settings['params'],normal_hierarchy=args.normal)

        #Intialize template maker
        template_maker = TemplateMaker(get_values(params),**model_settings['binning'])
    profile.info("  ==> elapsed time to initialize templates: %s sec"%t.secs)

    #Now get the actual template
    with Timer(verbose=False) as t:
        template_maps = template_maker.get_template(get_values(params),return_stages=args.save_all)
    profile.info("==> elapsed time to get template: %s sec"%t.secs)

    logging.info("Saving file to %s"%args.outfile)
    to_json(template_maps,args.outfile)<|MERGE_RESOLUTION|>--- conflicted
+++ resolved
@@ -81,33 +81,18 @@
         # Instantiate a flux model service
         self.flux_service = HondaFluxService(**template_settings)
 
-<<<<<<< HEAD
-        # Oscillated Flux:
+        # Oscillated Flux Service:
 	osc_code = template_settings['osc_code']
         if osc_code == 'prob3':
             self.osc_service = Prob3OscillationService(self.ebins,self.czbins,
                                                        **template_settings)
+        elif osc_code == 'gpu':
+            self.osc_service = Prob3GPUOscillationService(self.ebins,self.czbins,
+                    oversample_e=self.oversample_e,oversample_cz=self.oversample_cz,
+                                                          **template_settings)
         elif osc_code == 'nucraft':
             self.osc_service = NucraftOscillationService(self.ebins,self.czbins,
 							 **template_settings)
-	else:
-	    error_msg = "osc_code: %s is not implemented! "%osc_code
-	    error_msg+= "Please choose among: ['prob3','nucraft']"
-	    raise NotImplementedError(error_msg)
-  
-        # Aeff/True Event Rate:
-        if template_settings['parametric']:
-=======
-        # Oscillated Flux Service:
-        if template_settings['osc_code']=='prob3':
-            self.osc_service = Prob3OscillationService(self.ebins,self.czbins,
-                                                       **template_settings)
-        elif template_settings['osc_code'] == 'gpu':
-            self.osc_service = Prob3GPUOscillationService(self.ebins,self.czbins,
-                    oversample_e=self.oversample_e,oversample_cz=self.oversample_cz,
-                                                          **template_settings)
-        elif template_settings['osc_code'] == 'nucraft':
-            self.osc_service = NucraftOscillationService(ebins, czbins, **template_settings)
         else:
             error_msg = 'OscillationService NOT implemented for osc_code = %s'%osc_code
             raise NotImplementedError(error_msg)
@@ -115,7 +100,6 @@
         # Aeff/True Event Rate Service:
         aeff_mode = template_settings['aeff_mode']
         if aeff_mode == 'param':
->>>>>>> 6ecdee65
             logging.info(" Using effective area from PARAMETRIZATION...")
             self.aeff_service = AeffServicePar(self.ebins,self.czbins,
                                                **template_settings)
@@ -141,7 +125,7 @@
                                                       **template_settings)
         else:
             error_msg = "reco_mode: %s is not implemented! "%reco_mode
-            error_msg+=" Please choose among: ['MC','kde','param']"
+            error_msg+=" Please choose among: ['MC','param','stored']"
             raise NotImplementedError(error_msg)
 
         # PID Service:
