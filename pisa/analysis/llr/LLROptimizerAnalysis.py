--- conflicted
+++ resolved
@@ -175,17 +175,10 @@
             physics.info("Finding best fit for %s under %s assumption"%(data_tag,hypo_tag))
             with Timer() as t:
                 llh_data = find_max_llh_bfgs(
-<<<<<<< HEAD
-                    fmap,template_maker, template_settings['params'],
-                    minimizer_settings,args.save_steps,
-                    normal_hierarchy=hypo_normal,check_octant=args.check_octant)
-            profile.info("==> elapsed time for optimizer: %s sec"%t.secs)
-=======
                     fmap,template_maker, template_settings['params'], minimizer_settings,
                     args.save_steps, normal_hierarchy=hypo_normal,
                     check_octant=args.check_octant)
             tprofile.info("==> elapsed time for optimizer: %s sec"%t.secs)
->>>>>>> f10e7cde
 
             # Store the LLH data
             results[hypo_tag] = llh_data
