--- conflicted
+++ resolved
@@ -158,12 +158,7 @@
 def log_smear(x,sigma):
     return-np.log(sigma)-0.5*np.log(2*np.pi)-np.square(x)/(2*np.square(sigma))
 
-<<<<<<< HEAD
-
-def conv_poisson(k,l,s,nsigma=3,steps=100.):
-=======
 def conv_poisson(k,l,s,nsigma=3,steps=50.):
->>>>>>> 04e65ce7
     st = 2*(steps+1)
     conv_x = np.linspace(-nsigma*s,+nsigma*s,st)[:-1]+nsigma*s/(st-1.)
     conv_y = log_smear(conv_x,s)
@@ -208,8 +203,6 @@
         sum -= np.log(max(SMALL_POS,norm_conv_poisson(*norm_triplets[i])))
     return sum
 
-<<<<<<< HEAD
-=======
 def barlow_llh(actual_values, expected_values):
     '''
     compute the barlow LLH taking into account finite stats
@@ -226,7 +219,6 @@
     llh =  l.GetLLH('barlow') 
     del l
     return -llh
->>>>>>> 04e65ce7
 
 def mod_chi2(actual_values, expected_values):
     actual_values = unp.nominal_values(actual_values).ravel()
