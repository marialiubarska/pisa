# TODO(philippeller): blah blah blah


from argparse import ArgumentParser
import itertools

import numpy as np
import uncertainties as unc
from uncertainties import unumpy as unp

import matplotlib as mpl
# headless mode
mpl.use('Agg')
# fonts
mpl.rcParams['mathtext.fontset'] = 'custom'
mpl.rcParams['mathtext.rm'] = 'Bitstream Vera Sans'
mpl.rcParams['mathtext.it'] = 'Bitstream Vera Sans:italic'
mpl.rcParams['mathtext.bf'] = 'Bitstream Vera Sans:bold'
from matplotlib import pyplot as plt
from matplotlib.offsetbox import AnchoredText

from pisa.core.binning import MultiDimBinning
from pisa.core.map import Map, MapSet
from pisa.core.transform import BinnedTensorTransform, TransformSet
from pisa.utils.log import logging


__all__ = ['Plotter']


class Plotter(object):
<<<<<<< HEAD
    def __init__(self, outdir='.', stamp='PISA cake test', size=(8,8),
                 fmt='pdf', log=True, label='# events', grid=True, ratio=False,
                 annotate=False, symmetric=False):
=======
    """

    Plotting library for PISA to plot Maps and MapSets

    Params:
    ------

    outdir : str
        output directory path
    stamp : str
        stamp to be put on every subplot, e.g. 'Preliminary' or 'DeepCore nutau' or ...
    fmt : str or iterable of str
        formats to be plotted, e.g. ['pdf', 'png']
    size : (int, int)
        canvas size
    log : bool
        logarithmic z-axis
    label : str
        z-axis label
    grid : bool
        plot grid
    ratio : bool
        add ratio plots in 1-d histos
    annotate : bool
        annotate counts per bin in 2-d histos
    symmetric : bool
        force symmetric extent of z-axis
    loc : str
        either 'inside' or 'outside', defining where to put axis titles


    Methods:
    -------

    2-d plots:

    plot_2d_single(mapset, **kwargs)
        plot all maps in individual plots
    plot_2d_array(mapset, n_rows=None, n_cols=None, fname=None, **kwrags)
        plot all maps or transforms in a single plot

    1-d plots
    plot_1d_single(mapset, plot_axis, **kwargs)
        plot all maps in individual plots
    plot_1d_array(mapset, plot_axis, n_rows=None, n_cols=None, fname=None, **kwargs)
        plot 1d projections as an array
    plot_1d_slices_array(mapsets, plot_axis, fname=None, **kwargs)
        plot 1d slices as an array
    plot_1d_all(mapset, plot_axis, **kwargs)
        all one a single plot
    plot_1d_stack(mapset, plot_axis, **kwargs)
        all maps stacked on top of each other
    plot_1d_cmp(mapsets, plot_axis, fname=None, **kwargs)
        1d comparisons for two mapsets as projections


    Notes:
    -----

    as **kwargs any matplotlib kwrags can be passed, for example cmap='RdBu' for a 2d plot

    """

    def __init__(self, outdir='.', stamp='PISA cake test', size=(8,8), fmt='pdf', log=True, label='# events', grid=True, ratio=False, annotate=False, symmetric=False,loc='inside'):
>>>>>>> d970e639
        self.outdir = outdir
        self.stamp = stamp
        if isinstance(fmt,basestring):
            fmt = [fmt]
        self.fmt = fmt
        self.size = size
        self.fig = None
        self.log = log
        self.label = label
        self.grid = grid
        self.ratio = ratio
        self.annotate = annotate
        if symmetric:
            assert(self.log == False), 'cannot do log and symmetric at the same time'
        self.symmetric = symmetric
        self.reset_colors()
        self.color = 'b'
        self.loc = loc
        
    def reset_colors(self):
        self.colors = itertools.cycle(["r", "b", "g"])

    def next_color(self):
        self.color = next(self.colors)

    # --- helper functions ---

    def init_fig(self,figsize=None):
        """clear/initialize figure"""
        if figsize is not None:
            size = figsize
        else:
            size = self.size
        if self.fig is not None:
            plt.clf()
            plt.close(self.fig)
        self.fig, self.axes = plt.subplots(1,1,figsize=size)
        self.fig.patch.set_facecolor('none')

    def add_stamp(self, text=None, **kwargs):
        # NOTE add_stamp cannot be used on a subplot that has been
        # de-selected and then re-selected. It will write over existing text.
<<<<<<< HEAD
        """ad common stamp with text"""
        if text is not None:
            a_text = AnchoredText(self.stamp + '\n' + r'$%s$'%text, loc=2,
                                  frameon=False, **kwargs)
        else:
            a_text = AnchoredText(self.stamp, loc=2, frameon=False, **kwargs)
        plt.gca().add_artist(a_text)
=======
        ''' ad common stamp with text '''
        if self.loc == 'inside':
            if text is not None:
                a_text = AnchoredText(self.stamp + '\n' + r'$%s$'%text, loc=2, frameon=False, **kwargs)
            else:
                a_text = AnchoredText(self.stamp, loc=2, frameon=False, **kwargs)
            plt.gca().add_artist(a_text)
        elif self.loc == 'outside':
            if text is not None:
                a_text = self.stamp + ' ' + r'$%s$'%text
            else:
                a_text = self.stamp
            plt.gca().set_title(a_text)
>>>>>>> d970e639

    def add_leg(self):
        """initialize legend """
        plt.gca().legend(loc='upper right',ncol=2, frameon=False,numpoints=1)

    def dump(self,fname):
<<<<<<< HEAD
        """dump figure to file"""
        plt.savefig(self.outdir+'/'+fname+'.'+self.fmt, dpi=150,
                    edgecolor='none',facecolor=self.fig.get_facecolor())
=======
        ''' dump figure to file'''
        for fmt in self.fmt:
            plt.savefig(self.outdir+'/'+fname+'.'+fmt, dpi=150, edgecolor='none',facecolor=self.fig.get_facecolor())
>>>>>>> d970e639

    # --- 2d plots ---

    def plot_2d_single(self, mapset, **kwargs):
        """plot all maps in individual plots"""
        if isinstance(mapset, Map):
            mapset = [mapset]
        for map in mapset:
            self.init_fig()
            self.plot_2d_map(map, **kwargs)
            self.add_stamp(map.tex)
            self.dump(map.name)

    def plot_2d_array(self, mapset, n_rows=None, n_cols=None, fname=None,
            **kwargs):
        """plot all maps or transforms in a single plot"""
        if fname is None:
            fname = 'test2d'
        self.plot_array(mapset, 'plot_2d_map', n_rows=n_rows, n_cols=n_cols,
                **kwargs)
        self.dump(fname)

    # --- 1d plots ---

    def plot_1d_single(self, mapset, plot_axis, **kwargs):
        """plot all maps in individual plots"""
        for map in mapset:
            self.init_fig()
            self.plot_1d_projection(map, plot_axis, **kwargs)
            self.add_stamp(map.tex)
            self.dump(map.name)

    def plot_1d_array(self, mapset, plot_axis, n_rows=None,
            n_cols=None, fname=None, **kwargs):
        """plot 1d projections as an array"""
        self.plot_array(mapset, 'plot_1d_projection', plot_axis, n_rows=n_rows,
                n_cols=n_cols, **kwargs)
        self.dump(fname)

    def plot_1d_slices_array(self, mapsets, plot_axis, fname=None, **kwargs):
<<<<<<< HEAD
        """plot 1d projections as an array"""
=======
        ''' plot 1d slices as an array '''
>>>>>>> d970e639
        self.slices_array(mapsets, plot_axis, **kwargs)
        self.dump(fname)

    def plot_1d_all(self, mapset, plot_axis, **kwargs):
<<<<<<< HEAD
        """all one one canvas"""
=======
        ''' all one a single plot '''
>>>>>>> d970e639
        self.init_fig()
        for map in mapset:
            self.plot_1d_projection(map, plot_axis, **kwargs)
        self.add_stamp()
        self.add_leg()
        self.dump('all')

    def plot_1d_stack(self, mapset, plot_axis, **kwargs):
        """all maps stacked on top of each other"""
        self.init_fig()
        for i, map in enumerate(mapset):
            for j in range(i):
                map += mapset[j]
            self.plot_1d_projection(map, plot_axis, **kwargs)
        self.add_stamp()
        self.add_leg()
        self.dump('stack')

    def plot_1d_cmp(self, mapsets, plot_axis, fname=None, **kwargs):
        """1d comparisons for two mapsets as projections"""
        for i in range(len(mapsets[0])):
            maps = [mapset[i] for mapset in mapsets]
            self.init_fig()
            if self.ratio:
                ax1 = plt.subplot2grid((4,1), (0,0), rowspan=3)
                plt.setp(ax1.get_xticklabels(), visible=False)
            self.reset_colors()
            for map in maps:
                self.next_color()
                self.plot_1d_projection(map, plot_axis, **kwargs)
            self.add_stamp()
            self.add_leg()
            if self.ratio:
                plt.subplot2grid((4,1), (3,0),sharex=ax1)
                self.plot_1d_ratio(maps, plot_axis, **kwargs)
            self.dump('%s_%s'%(fname,maps[0].name))


    # --- plotting core functions ---

    def plot_array(self, mapset, fun, *args, **kwargs):
        """wrapper funtion to exccute plotting function fun for every map in a
        set distributed over a grid"""
        n_rows = kwargs.pop('n_rows', None)
        n_cols = kwargs.pop('n_cols', None)
        split_axis = kwargs.pop('split_axis', None)
        '''plot mapset in array using a function fun'''
        if isinstance(mapset, Map):
            mapset = MapSet([mapset])

<<<<<<< HEAD
        if split_axis is not None:
            new_maps = []
            for map in mapset:
                split_idx = map.binning.names.index(split_axis)
                new_binning = MultiDimBinning(
                    [binning for binning in map.binning
                     if binning.name != split_axis]
                )
                for i in range(map.binning[split_axis].num_bins):
                    newmap = Map(
                        name=map.name+'_%s_%i'%(split_axis,i),
                        tex=map.tex+' %s %i'%(split_axis,i),
                        hist=np.rollaxis(map.hist, split_idx, 0)[i],
                        binning=new_binning
                    )
=======


        # if dimensionality is 3, then still define a spli_axis automatically
        new_maps = []
        for map in mapset:
            if len(map.binning) == 3:
                if split_axis is None:
                    # shortest dimension
                    l = [binning.num_bins for binning in map.binning]
                    idx = l.index(min(l))
                    s_axis = map.binning.names[idx]
                    logging.warning('automatically splitting along %s axis'%s_axis)
                else:
                    s_axis = split_axis
                split_idx = map.binning.names.index(s_axis)
                new_binning = MultiDimBinning([binning for binning in map.binning if binning.name != s_axis])
                for i in range(map.binning[s_axis].num_bins):
                    newmap = Map(name=map.name+'_%s_%i'%(s_axis,i),tex=map.tex+'\ %s\ bin\ %i'%(s_axis,i), hist = np.rollaxis(map.hist, split_idx, 0)[i], binning=new_binning)
>>>>>>> d970e639
                    new_maps.append(newmap)
            elif len(map.binning) == 2:
                new_maps.append(map)
            else:
                raise Exception('Cannot plot %i dimensional map in 2d'%len(map))
        mapset = MapSet(new_maps)

        if isinstance(mapset, MapSet):
            n = len(mapset)
        elif isinstance(mapset, TransformSet):
            n = len([x for x in mapset])
        else:
            raise TypeError('Expecting to plot a MapSet or TransformSet but '
                            'got %s'%type(mapset))
        if n_rows is None and n_cols is None:
            # TODO: auto row/cols
            n_rows = np.floor(np.sqrt(n))
            while n % n_rows != 0:
               n_rows -= 1
            n_cols = n / n_rows
        assert( n <= n_cols * n_rows), 'you are trying to plot %s subplots on a grid with %s x %s cells'%(n, n_cols, n_rows)
        size = (n_cols*self.size[0], n_rows*self.size[1])
        self.init_fig(size)
        plt.tight_layout()
        h_margin = 1. / size[0]
        v_margin = 1. / size[1]
        self.fig.subplots_adjust(hspace=0.3, wspace=0.3, top=1-v_margin,
                                 bottom=v_margin, left=h_margin,
                                 right=1-h_margin)
        for i, map in enumerate(mapset):
            plt.subplot(n_rows,n_cols,i+1)
            getattr(self, fun)(map, *args, **kwargs)
            self.add_stamp(map.tex)

    def slices_array(self, mapsets, plot_axis, *args, **kwargs):
        """plot mapset in array using a function fun"""
        n_cols = len(mapsets[0])
        plt_binning = mapsets[0][0].binning[plot_axis]
        plt_axis_n = mapsets[0][0].binning.names.index(plot_axis)
        # determine how many slices we need accoring to mapset[0]
        n_rows = 0
        assert(len(mapsets[0][0].binning) == 2), 'only supported for 2d maps right now'
        slice_axis_n = int(not plt_axis_n)
        slice_axis = mapsets[0][0].binning.names[slice_axis_n]
        n_rows = mapsets[0][0].binning[slice_axis].num_bins
        size = (n_cols*self.size[0], self.size[1])
        self.init_fig(size)
        plt.tight_layout()
        h_margin = 1. / size[0]
        v_margin = 1. / size[1]
        # big one
        self.fig.subplots_adjust(hspace=0., wspace=0.3, top=1-v_margin,
                                 bottom=v_margin, left=h_margin,
                                 right=1-h_margin)
        stamp = self.stamp
        for i in range(len(mapsets[0])):
            for j in range(n_rows):
                plt.subplot(n_rows,n_cols,i + (n_rows - j -1)*n_cols + 1)
                self.reset_colors()
                for mapset in mapsets:
                    self.next_color()
                    map = mapset[i]
                    if slice_axis_n == 0:
                        map_slice = map[j,:]  
                    else:
                        map_slice = map[:,j]
                    a_text = map_slice.binning[slice_axis].label + ' [%.2f, %.2f]'%(map_slice.binning[slice_axis].bin_edges[0].m, map_slice.binning[slice_axis].bin_edges[-1].m)
                    self.plot_1d_projection(map_slice,plot_axis, **kwargs)
                    if not j == 0:
                       plt.gca().get_xaxis().set_visible(False) 
                    if j == n_rows - 1:
                        if map.name == 'cscd': title = 'cascades channel'
                        if map.name == 'trck': title = 'tracks channel'
                        plt.gca().set_title(title)
                    plt.gca().set_ylabel('')
                    plt.gca().yaxis.set_tick_params(labelsize=8)
                    self.stamp = a_text
                    self.add_stamp(prop=dict(size=8))
        self.stamp = stamp

    def plot_2d_map(self, map, cmap='rainbow', **kwargs):
        vmin = kwargs.pop('vmin', None)
        vmax = kwargs.pop('vmax', None)
        """plot map or transform on current axis in 2d"""
        axis = plt.gca()
        if isinstance(map, BinnedTensorTransform):
            bins = [map.input_binning[name] for name in map.input_binning.names]
            bin_edges = map.input_binning.bin_edges
            bin_centers = map.input_binning.weighted_centers
            linlog = all([(b.is_log or b.is_lin) for b in map.input_binning])
            xform_array = unp.nominal_values(map.xform_array)
            zmap = np.log10(unp.nominal_values(map.xform_array)) if self.log else unp.nominal_values(map.xform_array)
        elif isinstance(map, Map):
            bins = [map.binning[name] for name in map.binning.names]
            bin_edges = map.binning.bin_edges
            bin_centers = map.binning.weighted_centers
            linlog = all([(b.is_log or b.is_lin) for b in map.binning])
            zmap = np.log10(unp.nominal_values(map.hist)) if self.log else unp.nominal_values(map.hist)
        if self.symmetric:
            vmax = max(np.max(np.ma.masked_invalid(zmap)), - np.min(np.ma.masked_invalid(zmap)))
            vmin = -vmax
        else:
            if vmax == None:
                vmax = np.max(zmap[np.isfinite(zmap)])
            if vmin == None:
                vmin = np.min(zmap[np.isfinite(zmap)])
        extent = [np.min(bin_edges[0].m), np.max(bin_edges[0].m), np.min(bin_edges[1].m), np.max(bin_edges[1].m)]
        if linlog:
            # needs to be transposed for imshow
            img = plt.imshow(zmap.T,origin='lower',interpolation='nearest',extent=extent,aspect='auto',
                cmap=cmap, vmin=vmin, vmax=vmax,**kwargs)
        else:
            # only lin or log can be handled by imshow...otherise use colormesh
            x,y = np.meshgrid(bin_edges[0],bin_edges[1])
            img = plt.pcolormesh(x,y,zmap.T,vmin=vmin, vmax=vmax, cmap=cmap, **kwargs)
        if self.annotate:
            #counts = img.get_array().T
            for i in range(len(bin_centers[0])):
                for j in range(len(bin_centers[1])):
                    bin_x = bin_centers[0][i].m
                    bin_y = bin_centers[1][j].m
                    plt.annotate(
                        '%.1f'%(zmap[i,j]),
                        xy=(bin_x, bin_y),
                        xycoords=('data', 'data'),
                        xytext=(bin_x, bin_y),
                        textcoords='data',
                        va='top',
                        ha='center',
                        size=7
                    )

        axis.set_xlabel(bins[0].label)
        axis.set_ylabel(bins[1].label)
        axis.set_xlim(extent[0:2])
        axis.set_ylim(extent[2:4])
        if bins[0].is_log:
            axis.set_xscale('log')
        if bins[1].is_log:
            axis.set_yscale('log')
        col_bar = plt.colorbar(format=r'$10^{%.1f}$') if self.log else plt.colorbar()
        if self.label:
            col_bar.set_label(self.label)
        
    def plot_1d_projection(self, map, plot_axis, **kwargs):
        """plot map projected on plot_axis"""
        axis = plt.gca()
        plt_binning = map.binning[plot_axis]
        hist = self.project_1d(map, plot_axis)
        if map.tex == 'data':
            axis.errorbar(plt_binning.weighted_centers.m,
                    unp.nominal_values(hist),yerr=unp.std_devs(hist), fmt='o',
                          markersize='4', label='data', color='k', ecolor='k',
                          mec='k', **kwargs)
        else:
            axis.hist(plt_binning.weighted_centers,
                      weights=unp.nominal_values(hist),
                      bins=plt_binning.bin_edges, histtype='step', lw=1.5,
                      label=r'$%s$'%map.tex, color=self.color, **kwargs)
            axis.bar(plt_binning.bin_edges.m[:-1], 2*unp.std_devs(hist),
                     bottom=unp.nominal_values(hist)-unp.std_devs(hist),
                     width=plt_binning.bin_widths, alpha=0.25, linewidth=0,
                     color=self.color, **kwargs)
        axis.set_xlabel(plt_binning.label)
        if self.label:
            axis.set_ylabel(self.label)
        if plt_binning.is_log:
            axis.set_xscale('log')
        if self.log:
            axis.set_yscale('log')
        else:
            axis.set_ylim(0,np.max(unp.nominal_values(hist))*1.4)
        axis.set_xlim(plt_binning.bin_edges.m[0], plt_binning.bin_edges.m[-1])
        if self.grid:
            plt.grid(True, which="both", ls='-', alpha=0.2)

    def project_1d(self, map, plot_axis):
        """sum up a map along all axes except plot_axis"""
        hist = map.hist
        plt_axis_n = map.binning.names.index(plot_axis)
        for i in range(len(map.binning)):
            if i == plt_axis_n:
                continue
            hist = np.sum(map.hist, i)
        return hist

    def plot_1d_ratio(self, maps, plot_axis):
        """make a ratio plot for a 1d projection"""
        axis = plt.gca()
        map0 = maps[0]
        plt_binning = map0.binning[plot_axis]
        hist = self.project_1d(map0, plot_axis)
        hist0 = unp.nominal_values(hist)
        err0 = unp.std_devs(hist)

        axis.set_xlim(plt_binning.bin_edges.m[0], plt_binning.bin_edges.m[-1])
        maximum = 1.0
        minimum = 1.0
        self.reset_colors()
        for j,map in enumerate(maps):
            self.next_color()
            hist = self.project_1d(map, plot_axis)
            hist1 = unp.nominal_values(hist)
            err1 = unp.std_devs(hist)
            ratio = np.zeros_like(hist0)
            ratio_error = np.zeros_like(hist0)
            for i in range(len(hist0)):
                if hist1[i]==0 and hist0[i]==0:
                    ratio[i] = 1.
                    ratio_error[i] = 1.
                elif hist1[i]!=0 and hist0[i]==0:
                    logging.warning('deviding non 0 by 0 for ratio')
                    ratio[i] = 0.
                    ratio_error[i] = 1.
                else:
                    ratio[i] = hist1[i]/hist0[i]
                    ratio_error[i] = err1[i]/hist0[i]
                    minimum = min(minimum,ratio[i])
                    maximum = max(maximum,ratio[i])

            if map.tex == 'data':
                axis.errorbar(plt_binning.weighted_centers.m,
                    ratio,yerr=ratio_error, fmt='o', markersize='4',
                              label='data', color='k', ecolor='k', mec='k')
            else:
                h,b,p = axis.hist(plt_binning.weighted_centers, weights=ratio,
                    bins=plt_binning.bin_edges, histtype='step', lw=1.5,
                    label=r'$%s$'%map.tex, color=self.color)
                axis.bar(plt_binning.bin_edges.m[:-1],2*ratio_error,
                         bottom=ratio-ratio_error,
                         width=plt_binning.bin_widths, alpha=0.25, linewidth=0,
                         color=self.color)

        if self.grid:
            plt.grid(True, which="both", ls='-', alpha=0.2)
        self.fig.subplots_adjust(hspace=0)
        axis.set_ylabel('ratio')
        axis.set_xlabel(plt_binning.label)
        # calculate nice scale:
        off = max(maximum-1, 1-minimum)
        axis.set_ylim(1 - 1.2 * off, 1 + 1.2 * off )

    def plot_xsec(self, MapSet, ylim=None, logx=True):
        from pisa.utils import fileio

        zero_np_element = np.array([0])
        for Map in MapSet:
            bins = Map.binning
            try:
                energy_binning = bins.true_energy
            except:
                energy_binning = bins.reco_energy

            fig = plt.figure(figsize=self.size)
            fig.suptitle(Map.name, y=0.95)
            ax = fig.add_subplot(111)
            ax.grid(b=True, which='major')
            ax.grid(b=True, which='minor', linestyle=':')
            plt.xlabel(energy_binning.label, size=18)
            plt.ylabel(self.label, size=18)
            if self.log:
                ax.set_yscale('log')
            if logx:
                ax.set_xscale('log')
            if ylim:
                ax.set_ylim(ylim)
            ax.set_xlim(np.min(energy_binning.bin_edges.m),
                        np.max(energy_binning.bin_edges.m))

            hist = Map.hist
            array_element = np.hstack((hist, zero_np_element))
            ax.step(energy_binning.bin_edges.m, array_element, where='post')

            fileio.mkdir(self.outdir)
            fig.savefig(self.outdir+'/'+Map.name+'.png', bbox_inches='tight',
                        dpi=150)
<|MERGE_RESOLUTION|>--- conflicted
+++ resolved
@@ -29,13 +29,7 @@
 
 
 class Plotter(object):
-<<<<<<< HEAD
-    def __init__(self, outdir='.', stamp='PISA cake test', size=(8,8),
-                 fmt='pdf', log=True, label='# events', grid=True, ratio=False,
-                 annotate=False, symmetric=False):
-=======
     """
-
     Plotting library for PISA to plot Maps and MapSets
 
     Params:
@@ -43,39 +37,49 @@
 
     outdir : str
         output directory path
+
     stamp : str
         stamp to be put on every subplot, e.g. 'Preliminary' or 'DeepCore nutau' or ...
+
     fmt : str or iterable of str
         formats to be plotted, e.g. ['pdf', 'png']
+
     size : (int, int)
         canvas size
+
     log : bool
         logarithmic z-axis
+
     label : str
         z-axis label
+
     grid : bool
         plot grid
+
     ratio : bool
         add ratio plots in 1-d histos
+
     annotate : bool
         annotate counts per bin in 2-d histos
+
     symmetric : bool
         force symmetric extent of z-axis
+
     loc : str
         either 'inside' or 'outside', defining where to put axis titles
 
 
     Methods:
     -------
-
-    2-d plots:
+    * 2-d plots:
 
     plot_2d_single(mapset, **kwargs)
         plot all maps in individual plots
     plot_2d_array(mapset, n_rows=None, n_cols=None, fname=None, **kwrags)
         plot all maps or transforms in a single plot
 
-    1-d plots
+    * 1-d plots
+
     plot_1d_single(mapset, plot_axis, **kwargs)
         plot all maps in individual plots
     plot_1d_array(mapset, plot_axis, n_rows=None, n_cols=None, fname=None, **kwargs)
@@ -92,13 +96,13 @@
 
     Notes:
     -----
-
     as **kwargs any matplotlib kwrags can be passed, for example cmap='RdBu' for a 2d plot
 
     """
 
-    def __init__(self, outdir='.', stamp='PISA cake test', size=(8,8), fmt='pdf', log=True, label='# events', grid=True, ratio=False, annotate=False, symmetric=False,loc='inside'):
->>>>>>> d970e639
+    def __init__(self, outdir='.', stamp='PISA cake test', size=(8,8),
+                 fmt='pdf', log=True, label='# events', grid=True, ratio=False,
+                 annotate=False, symmetric=False,loc='inside'):
         self.outdir = outdir
         self.stamp = stamp
         if isinstance(fmt,basestring):
@@ -141,15 +145,6 @@
     def add_stamp(self, text=None, **kwargs):
         # NOTE add_stamp cannot be used on a subplot that has been
         # de-selected and then re-selected. It will write over existing text.
-<<<<<<< HEAD
-        """ad common stamp with text"""
-        if text is not None:
-            a_text = AnchoredText(self.stamp + '\n' + r'$%s$'%text, loc=2,
-                                  frameon=False, **kwargs)
-        else:
-            a_text = AnchoredText(self.stamp, loc=2, frameon=False, **kwargs)
-        plt.gca().add_artist(a_text)
-=======
         ''' ad common stamp with text '''
         if self.loc == 'inside':
             if text is not None:
@@ -163,22 +158,15 @@
             else:
                 a_text = self.stamp
             plt.gca().set_title(a_text)
->>>>>>> d970e639
 
     def add_leg(self):
         """initialize legend """
         plt.gca().legend(loc='upper right',ncol=2, frameon=False,numpoints=1)
 
     def dump(self,fname):
-<<<<<<< HEAD
         """dump figure to file"""
-        plt.savefig(self.outdir+'/'+fname+'.'+self.fmt, dpi=150,
-                    edgecolor='none',facecolor=self.fig.get_facecolor())
-=======
-        ''' dump figure to file'''
         for fmt in self.fmt:
             plt.savefig(self.outdir+'/'+fname+'.'+fmt, dpi=150, edgecolor='none',facecolor=self.fig.get_facecolor())
->>>>>>> d970e639
 
     # --- 2d plots ---
 
@@ -193,7 +181,7 @@
             self.dump(map.name)
 
     def plot_2d_array(self, mapset, n_rows=None, n_cols=None, fname=None,
-            **kwargs):
+                      **kwargs):
         """plot all maps or transforms in a single plot"""
         if fname is None:
             fname = 'test2d'
@@ -219,20 +207,12 @@
         self.dump(fname)
 
     def plot_1d_slices_array(self, mapsets, plot_axis, fname=None, **kwargs):
-<<<<<<< HEAD
         """plot 1d projections as an array"""
-=======
-        ''' plot 1d slices as an array '''
->>>>>>> d970e639
         self.slices_array(mapsets, plot_axis, **kwargs)
         self.dump(fname)
 
     def plot_1d_all(self, mapset, plot_axis, **kwargs):
-<<<<<<< HEAD
         """all one one canvas"""
-=======
-        ''' all one a single plot '''
->>>>>>> d970e639
         self.init_fig()
         for map in mapset:
             self.plot_1d_projection(map, plot_axis, **kwargs)
@@ -283,25 +263,6 @@
         if isinstance(mapset, Map):
             mapset = MapSet([mapset])
 
-<<<<<<< HEAD
-        if split_axis is not None:
-            new_maps = []
-            for map in mapset:
-                split_idx = map.binning.names.index(split_axis)
-                new_binning = MultiDimBinning(
-                    [binning for binning in map.binning
-                     if binning.name != split_axis]
-                )
-                for i in range(map.binning[split_axis].num_bins):
-                    newmap = Map(
-                        name=map.name+'_%s_%i'%(split_axis,i),
-                        tex=map.tex+' %s %i'%(split_axis,i),
-                        hist=np.rollaxis(map.hist, split_idx, 0)[i],
-                        binning=new_binning
-                    )
-=======
-
-
         # if dimensionality is 3, then still define a spli_axis automatically
         new_maps = []
         for map in mapset:
@@ -318,7 +279,6 @@
                 new_binning = MultiDimBinning([binning for binning in map.binning if binning.name != s_axis])
                 for i in range(map.binning[s_axis].num_bins):
                     newmap = Map(name=map.name+'_%s_%i'%(s_axis,i),tex=map.tex+'\ %s\ bin\ %i'%(s_axis,i), hist = np.rollaxis(map.hist, split_idx, 0)[i], binning=new_binning)
->>>>>>> d970e639
                     new_maps.append(newmap)
             elif len(map.binning) == 2:
                 new_maps.append(map)
