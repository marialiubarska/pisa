# author : S.Wren, J.L.Lanfranchi
#
# date   : September 06, 2016
"""
Functions to help compare and plot differences between PISA 2 and PISA 3 maps

"""

import os
import numpy as np

import matplotlib
matplotlib.use('Agg')
import matplotlib.pyplot as plt

from pisa import ureg
from pisa.core.binning import OneDimBinning, MultiDimBinning
from pisa.core.map import Map
from pisa.utils.fileio import get_valid_filename, mkdir
from pisa.utils.log import logging


__all__ = ['has_cuda', 'order', 'order_str', 'check_agreement',
           'print_agreement', 'print_event_rates', 'validate_maps',
           'make_delta_map', 'make_ratio_map',
           'validate_map_objs',
           'baseplot', 'baseplot2',
           'plot_comparisons', 'plot_map_comparisons', 'plot_cmp',
           'pisa2_map_to_pisa3_map']


# TODO: make functions work transparently (i.e. autodetect) whether it's a
# PISA 2 or PISA 3 style map object, convert to PISA 3 maps, and go from
# there.


def has_cuda():
    # pycuda is present if it can be imported
    try:
        import pycuda.driver as cuda
    except:
        cuda_present = False
    else:
        cuda_present = True
    return cuda_present


def order(x):
    with np.errstate(divide='ignore', invalid='ignore'):
        o = np.ceil(np.log10(np.abs(x)))
    return o


def order_str(x):
    order_float = order(x)
    try:
        return str(int(order_float)).rjust(4)
    except OverflowError:
        pass
    return str(order_float)


def check_agreement(testname, thresh_ratio, ratio, thresh_diff, diff):
    ratio_pass = np.abs(ratio) <= np.abs(thresh_ratio)
    diff_pass = np.abs(diff) <= np.abs(thresh_diff)

    thresh_ratio_str = order_str(thresh_ratio)
    ratio_ord_str = order_str(ratio)
    ratio_pass_str = 'PASS' if ratio_pass else 'FAIL'

    thresh_diff_str = order_str(thresh_diff)
    diff_ord_str = order_str(diff)
    diff_pass_str = 'PASS' if diff_pass else 'FAIL'

    headline = '<< {testname:s}, {kind:s} : {pass_str:s} >>'
    detail_str = ('... agree to (( 10^{level:s} )) ; '
                  'thresh = (( 10^{thresh:s} ))')

    ratio_headline = headline.format(
        testname=testname, kind='fract diff', pass_str=ratio_pass_str
    )
    ratio_detail = detail_str.format(
        level=ratio_ord_str, thresh=thresh_ratio_str
    )

    diff_headline = headline.format(
        testname=testname, kind='diff', pass_str=diff_pass_str,
    )
    diff_detail = detail_str.format(
        level=diff_ord_str, thresh=thresh_diff_str
    )

    err_messages = []
    if ratio_pass:
        logging.info(ratio_headline)
        logging.info(ratio_detail)
    else:
        err_messages += [ratio_headline, ratio_detail]

    if diff_pass:
        logging.info(diff_headline)
        logging.info(diff_detail)
    else:
        err_messages += [diff_headline, diff_detail]

    if not (ratio_pass and diff_pass):
        [logging.error(m) for m in err_messages]
        raise ValueError('\n    '.join(err_messages))


def print_agreement(testname, ratio):
    ratio_ord_str = order_str(ratio)
    s = '<< {testname:s}, {kind:s} >>\n' \
        ' agreement to 10^{level:s}'

    s_ratio = s.format(
        testname=testname, kind='fract diff', level=ratio_ord_str
    )

    logging.info(s_ratio)

def print_event_rates(testname1, testname2, kind, map1_events, map2_events):
    s = '<< {testname:s} total {kind:s} events >>' \
        ' {events:s}'

    test1_events = s.format(
        testname=testname1, kind=kind, events='%.2f'%(map1_events)
    )
    test2_events = s.format(
        testname=testname2, kind=kind, events='%.2f'%(map2_events)
    )

    logging.info(test1_events)
    logging.info(test2_events)


# TODO: specify `allclose` parameters `rtol` and `atol` excplicitly
def validate_maps(amap, bmap):
    """Validate that two PISA 2 style maps are compatible binning."""
    if not (np.allclose(amap['ebins'], bmap['ebins']) and
            np.allclose(amap['czbins'], bmap['czbins'])):
        raise ValueError("Maps' binnings do not match!")


# TODO: specify `allclose` parameters `rtol` and `atol` excplicitly
def validate_map_objs(amap, bmap):
    """Validate that two PISA 3 style maps are compatible binning."""
    if not all([np.allclose(ae, be) for ae, be
                in zip(amap.binning.bin_edges, bmap.binning.bin_edges)]):
        raise ValueError(
            "Maps' binnings do not match! Got first map as \n%s \nand second "
            " map as \n%s"
            % (amap.binning._hashable_state, bmap.binning._hashable_state)
        )


def make_delta_map(amap, bmap):
    """Get the difference between two PISA 2 style maps (amap-bmap) and return
    as another PISA 2 style map."""
    validate_maps(amap, bmap)
    return {'ebins': amap['ebins'],
            'czbins': amap['czbins'],
            'map': amap['map'] - bmap['map']}


def make_ratio_map(amap, bmap):
    """Get the ratio of two PISA 2 style maps (amap/bmap) and return as another
    PISA 2 style map."""
    validate_maps(amap, bmap)
    with np.errstate(divide='ignore', invalid='ignore'):
        result = {'ebins': amap['ebins'],
                  'czbins': amap['czbins'],
                  'map': amap['map']/bmap['map']}
    return result


def validate_map_objs(amap, bmap):
    """Validate that two PISA 3 style maps are compatible binning."""
    if not amap.binning == bmap.binning:
        raise ValueError(
            "Maps' binnings do not match! Got first map as \n%s \nand second "
            " map as \n%s"
            %(amap.binning._hashable_state,bmap.binning._hashable_state)
        )


def baseplot(m, title, ax, clabel=None, symm=False, evtrate=False,
             vmax=None, cmap=plt.cm.afmhot):
    """Simple plotting of a 2D histogram (map)"""
    hist = np.ma.masked_invalid(m['map'])
    energy = m['ebins']
    coszen = m['czbins']
    if symm:
        cmap = plt.cm.seismic
        extr = np.nanmax(np.abs(hist))
        if vmax is None:
            vmax = extr
        vmin = -extr
    else:
        if evtrate:
            vmin = 0
        else:
            vmin = np.nanmin(hist)
        if vmax is None:
            vmax = np.nanmax(hist)
    cmap.set_bad(color=(0, 1, 0), alpha=1)
    x = coszen
    y = np.log10(energy)
    X, Y = np.meshgrid(x, y)
    pcmesh = ax.pcolormesh(X, Y, hist, vmin=vmin, vmax=vmax, cmap=cmap)
    cbar = plt.colorbar(mappable=pcmesh, ax=ax)
    if clabel is not None:
        cbar.set_label(clabel)
    cbar.ax.tick_params(labelsize='large')
    ax.set_xlabel(r'$\cos\theta_Z$')
    ax.set_ylabel(r'Energy (GeV)')
    ax.set_title(title, y=1.03)
    min_e = np.min(energy)
    max_e = np.max(energy)
    ax.set_xlim(np.min(x), np.max(x))
    ax.set_ylim(np.min(y), np.max(y))
    lin_yticks = 2**(np.arange(np.ceil(np.log2(min_e)),
                               np.floor(np.log2(max_e))+1))
    ax.set_yticks(np.log10(lin_yticks))
    ax.set_yticklabels([str(int(yt)) for yt in lin_yticks])


def baseplot2(map, title, ax, vmax=None, symm=False, evtrate=False):
    """Simple plotting of a 2D map.

    Parameters
    ----------
    map : Map
    title : str
    ax : axis
    symm : bool
    evtrate : bool

    Returns
    -------
    ax, pcmesh, cbar

    """
    assert len(map.binning) == 2
    hist = np.ma.masked_invalid(map.hist)
    if symm:
        cmap = plt.cm.seismic
        extr = np.nanmax(np.abs(hist))
        vmax = extr
        vmin = -extr
    else:
        cmap = plt.cm.afmhot
        if evtrate:
            vmin = 0
        else:
            vmin = np.nanmin(hist)
        if vmax is None:
            vmax = np.nanmax(hist)
    cmap.set_bad(color=(0, 1, 0), alpha=1)

    x = map.binning.dims[0].bin_edges.magnitude
    y = map.binning.dims[1].bin_edges.magnitude

    if map.binning.dims[0].is_log:
        xticks = 2**(np.arange(np.ceil(np.log2(min(x))),
                               np.floor(np.log2(max(x)))+1))
        x = np.log10(x)
    if map.binning.dims[1].is_log:
        yticks = 2**(np.arange(np.ceil(np.log2(min(y))),
                               np.floor(np.log2(max(y)))+1))
        y = np.log10(y)

    X, Y = np.meshgrid(x, y)
    pcmesh = ax.pcolormesh(X, Y, hist.T, vmin=vmin, vmax=vmax, cmap=cmap)
    cbar = plt.colorbar(mappable=pcmesh, ax=ax)
    cbar.ax.tick_params(labelsize='large')
    ax.set_xlabel(map.binning.dims[0].tex)
    ax.set_ylabel(map.binning.dims[1].tex)
    ax.set_title(title, y=1.03)
    ax.set_xlim(np.min(x), np.max(x))
    ax.set_ylim(np.min(y), np.max(y))

    if map.binning.dims[0].is_log:
        ax.set_xticks(np.log10(xticks))
        ax.set_xticklabels([str(int(xt)) for xt in xticks])
    if map.binning.dims[1].is_log:
        ax.set_yticks(np.log10(yticks))
        ax.set_yticklabels([str(int(yt)) for yt in yticks])

    return ax, pcmesh, cbar


def plot_comparisons(ref_map, new_map, ref_abv, new_abv, outdir, subdir, name,
                     texname, stagename, servicename, shorttitles=False,
                     ftype='png'):
    """Plot comparisons between two identically-binned PISA 2 style maps"""
    path = [outdir]

    if subdir is None:
        subdir = stagename.lower()
    path.append(subdir)

    if outdir is not None:
        mkdir(os.path.join(*path), warn=False)

    if stagename is not None:
        fname = ['%s_%s_comparisons' %(ref_abv.lower(), new_abv.lower()),
                 'stage_'+stagename]
    else:
        fname = ['%s_%s_comparisons' %(ref_abv.lower(), new_abv.lower())]
    if servicename is not None:
        fname.append('service_'+servicename)
    if name is not None:
        fname.append(name.lower())
    fname = '__'.join(fname) + '.' + ftype

    path.append(fname)

    basetitle = []
    if stagename is not None:
        basetitle.append('%s' % stagename)
    if texname is not None:
        basetitle.append(r'$%s$' % texname)
    basetitle = ' '.join(basetitle)

    ratio_map = make_ratio_map(new_map, ref_map)
    diff_map = make_delta_map(new_map, ref_map)
    diff_ratio_map = make_ratio_map(diff_map, ref_map)

    max_diff_ratio = np.nanmax(np.abs(diff_ratio_map['map']))

    # Handle cases where ratio returns infinite
    # This isn't necessarily a fail, since all it means is the referene was
    # zero If the new value is sufficiently close to zero then it's still fine
    if max_diff_ratio == float('inf'):
        logging.warn('Infinite value found in ratio tests. Difference tests '
                     'now also being calculated')
        # First find all the finite elements
        finite_map = np.isfinite(diff_ratio_map['map'])
        # Then find the nanmax of this, will be our new test value
        max_diff_ratio = np.nanmax(np.abs(diff_ratio_map['map'][finite_map]))
        # Also find all the infinite elements
        infinite_map = np.logical_not(finite_map)
        # This will be a second test value
        max_diff = np.nanmax(np.abs(diff_map['map'][infinite_map]))
    else:
        # Without any infinite elements we can ignore this second test
        max_diff = 0.0

    if outdir is not None:
        gridspec_kw = dict(left=0.03, right=0.968, wspace=0.32)
        fig, axes = plt.subplots(nrows=1, ncols=5, gridspec_kw=gridspec_kw,
                                 sharex=False, sharey=False, figsize=(20, 5))
        if shorttitles:
            baseplot(m=ref_map,
                     title=basetitle+' '+ref_abv+' (A)',
                     evtrate=True,
                     ax=axes[0])
            baseplot(m=new_map,
                     title=basetitle+' '+new_abv+' (B)',
                     evtrate=True,
                     ax=axes[1])
            baseplot(m=ratio_map,
                     title='A/B',
                     ax=axes[2])
            baseplot(m=diff_map,
                     title='A-B',
                     symm=True, ax=axes[3])
            baseplot(m=diff_ratio_map,
                     title='(A-B)/A',
                     symm=True,
                     ax=axes[4])
        else:
            baseplot(m=ref_map,
                     title=basetitle+' '+ref_abv,
                     evtrate=True,
                     ax=axes[0])
            baseplot(m=new_map,
                     title=basetitle+' '+new_abv,
                     evtrate=True,
                     ax=axes[1])
            baseplot(m=ratio_map,
                     title=basetitle+' %s/%s' %(new_abv, ref_abv),
                     ax=axes[2])
            baseplot(m=diff_map,
                     title=basetitle+' %s-%s' %(new_abv, ref_abv),
                     symm=True, ax=axes[3])
            baseplot(m=diff_ratio_map,
                     title=basetitle+' (%s-%s)/%s' %(new_abv, ref_abv, ref_abv),
                     symm=True,
                     ax=axes[4])
        logging.debug('>>>> Plot for inspection saved at %s'
                      %os.path.join(*path))
        fig.savefig(os.path.join(*path))
        plt.close(fig.number)

    return max_diff_ratio, max_diff


def plot_map_comparisons(ref_map, new_map, ref_abv, new_abv, outdir, subdir,
                         name, texname, stagename, servicename,
                         shorttitles=False, ftype='png'):
    """Plot comparisons between two identically-binned PISA 3 style maps"""
    path = [outdir]

    if subdir is None:
        subdir = stagename.lower()
    path.append(subdir)

    if outdir is not None:
        mkdir(os.path.join(*path), warn=False)

    if stagename is not None:
        fname = ['%s_%s_comparisons' %(ref_abv.lower(), new_abv.lower()),
                 'stage_'+stagename]
    else:
        fname = ['%s_%s_comparisons' %(ref_abv.lower(), new_abv.lower())]
    if servicename is not None:
        fname.append('service_'+servicename)
    if name is not None:
        fname.append(name.lower())
    fname = '__'.join(fname) + '.' + ftype

    path.append(fname)

    basetitle = []
    if stagename is not None:
        basetitle.append('%s' % stagename)
    if texname is not None:
        basetitle.append(r'$%s$' % texname)
    basetitle = ' '.join(basetitle)

    validate_map_objs(new_map, ref_map)
    with np.errstate(divide='ignore', invalid='ignore'):
        ratio_map = new_map/ref_map
    diff_map = new_map - ref_map
    with np.errstate(divide='ignore', invalid='ignore'):
        diff_ratio_map = diff_map/ref_map

    max_diff_ratio = np.nanmax(np.abs(diff_ratio_map.hist))

    # Handle cases where ratio returns infinite
    # This isn't necessarily a fail, since all it means is the referene was
    # zero If the new value is sufficiently close to zero then it's still fine
    if max_diff_ratio == float('inf'):
        logging.warn('Infinite value found in ratio tests. Difference tests '
                     'now also being calculated')
        # First find all the finite elements
<<<<<<< HEAD
        FiniteMap = np.isfinite(diff_ratio_map.hist)
        # Then find the nanmax of this, will be our new test value
        max_diff_ratio = np.nanmax(np.abs(diff_ratio_map.hist[FiniteMap]))
        # Also find all the infinite elements
        InfiniteMap = np.logical_not(FiniteMap)
        # This will be a second test value
        max_diff = np.nanmax(np.abs(diff_map.hist[InfiniteMap]))
=======
        finite_map = np.isfinite(diff_ratio_map.hist)
        # Then find the nanmax of this, will be our new test value
        max_diff_ratio = np.nanmax(np.abs(diff_ratio_map.hist[finite_map]))
        # Also find all the infinite elements
        infinite_map = np.logical_not(finite_map)
        # This will be a second test value
        max_diff = np.nanmax(np.abs(diff_map.hist[infinite_map]))
>>>>>>> 11228100
    else:
        # Without any infinite elements we can ignore this second test
        max_diff = 0.0

    if outdir is not None:
        gridspec_kw = dict(left=0.03, right=0.968, wspace=0.32)
        fig, axes = plt.subplots(nrows=1, ncols=5, gridspec_kw=gridspec_kw,
<<<<<<< HEAD
                                 sharex=False, sharey=False, figsize=(20,5))
=======
                                 sharex=False, sharey=False, figsize=(20, 5))
>>>>>>> 11228100
        if shorttitles:
            ref_map.plot(
                fig=fig,
                ax=axes[0],
                title=basetitle+' '+ref_abv+' (A)',
                cmap=plt.cm.afmhot
            )
            new_map.plot(
                fig=fig,
                ax=axes[1],
                title=basetitle+' '+new_abv+' (B)',
                cmap=plt.cm.afmhot
            )
            ratio_map.plot(
                fig=fig,
                ax=axes[2],
                title='A/B',
                cmap=plt.cm.afmhot
            )
            diff_map.plot(
                fig=fig,
                ax=axes[3],
                title='A-B',
                symm=True,
                cmap=plt.cm.seismic
            )
            diff_ratio_map.plot(
                fig=fig,
                ax=axes[4],
                title='(A-B)/A',
                symm=True,
                cmap=plt.cm.seismic
            )
        else:
            ref_map.plot(
                fig=fig,
                ax=axes[0],
                title=basetitle+' '+ref_abv,
                cmap=plt.cm.afmhot
            )
            new_map.plot(
                fig=fig,
                ax=axes[1],
                title=basetitle+' '+new_abv,
                cmap=plt.cm.afmhot
            )
            ratio_map.plot(
                fig=fig,
                ax=axes[2],
                title=basetitle+' %s/%s' %(new_abv, ref_abv),
                cmap=plt.cm.afmhot
            )
            diff_map.plot(
                fig=fig,
                ax=axes[3],
                title=basetitle+' %s-%s' %(new_abv, ref_abv),
                symm=True,
                cmap=plt.cm.seismic
            )
            diff_ratio_map.plot(
                fig=fig,
                ax=axes[4],
                title=basetitle+' (%s-%s)/%s' %(new_abv, ref_abv, ref_abv),
                symm=True,
                cmap=plt.cm.seismic
            )
        logging.debug('>>>> Plot for inspection saved at %s'
                      %os.path.join(*path))
        fig.savefig(os.path.join(*path))
        plt.close(fig.number)

    return max_diff_ratio, max_diff


def plot_cmp(new, ref, new_label, ref_label, plot_label, file_label, outdir,
             ftype='png'):
    """Plot comparisons between two (identically-binned) maps or map sets.

    Parameters
    ----------
    new : Map or MapSet
    ref : Map or MapSet
    new_label : str
    ref_label : str
    plot_label : str
    file_label : str
    outdir : str
    ftype : str

    """
    path = [outdir]

    if isinstance(ref, Map):
        assert isinstance(new, Map)
        ref_maps = [ref]
        new_maps = [new]

    if outdir is not None:
        mkdir(os.path.join(*path), warn=False)

    for ref, new in zip(ref_maps, new_maps):
        assert ref.binning == new.binning
        fname = get_valid_filename(
            '__'.join([
                get_valid_filename(file_label),
                '%s_vs_%s' %(get_valid_filename(new_label.lower()),
                             get_valid_filename(ref_label.lower()))
            ]) + '.' + ftype
        )
        path.append(fname)

        ratio = new / ref
        diff = new - ref
        fract_diff = diff / ref

        finite_ratio = ratio.hist[np.isfinite(ratio.hist)]
        ratio_mean = np.mean(finite_ratio)
        ratio_median = np.median(finite_ratio)

        finite_diff = diff.hist[np.isfinite(diff.hist)]
        diff_mean = np.mean(finite_diff)
        diff_median = np.median(finite_diff)

        finite_fract_diff = fract_diff.hist[np.isfinite(fract_diff.hist)]
        fract_diff_mean = np.mean(finite_fract_diff)
        fract_diff_median = np.median(finite_fract_diff)

        max_diff_ratio = np.nanmax(fract_diff.hist)

        # Handle cases where ratio returns infinite
        # This isn't necessarily a fail, since all it means is the referene was
        # zero. If the new value is sufficiently close to zero then it's stil
        # fine.
        if max_diff_ratio == np.inf:
            logging.warn('Infinite value found in ratio tests. Difference tests'
                         ' now also being calculated')
            # First find all the finite elements
            finite_mask = np.isfinite(fract_diff.hist)
            # Then find the nanmax of this, will be our new test value
            max_diff_ratio = np.nanmax(fract_diff.hist[finite_mask])
            # Also find all the infinite elements; compute a second test value
            max_diff = np.nanmax(diff.hist[~finite_mask])
        else:
            # Without any infinite elements we can ignore this second test
            max_diff = 0.0

        if outdir is not None:
            if new.binning.num_dims == 2:
                n_dims = 2
                n_third_dim_bins = 1
            elif new.binning.num_dims == 3:
                n_dims = 3
                odd_dim_idx = new.binning.shape.index(np.min(new.binning.shape))
                print odd_dim_idx
                n_third_dim_bins = new.binning.shape[odd_dim_idx]

            gridspec_kw = dict(left=0.03, right=0.968, wspace=0.32)
            fig, axes = plt.subplots(nrows=n_third_dim_bins, ncols=5,
                                     gridspec_kw=gridspec_kw,
                                     squeeze=False, sharex=False, sharey=False,
                                     figsize=(20, 5))

            refslice = ref
            newslice = new
            bin_names = None
            if n_dims == 3:
                if odd_dim_idx != 0:
                    refslice = np.moveaxis(ref, source=odd_dim_idx,
                                           destination=0)
                    newslice = np.moveaxis(new, source=odd_dim_idx,
                                           destination=0)
                bin_names = new.binning.dims[odd_dim_idx].bin_names

            for odd_bin_idx in range(n_third_dim_bins):
                if n_dims == 2:
                    thisbin_ref = refslice
                    thisbin_new = newslice
                    tmp_ref_label = ref_label
                    tmp_new_label = new_label

                elif n_dims == 3:
                    thisbin_ref = refslice[odd_bin_idx, ...].squeeze()
                    thisbin_new = newslice[odd_bin_idx, ...].squeeze()

                    if bin_names is not None:
                        suffix = bin_names[odd_bin_idx]
                    else:
                        suffix = format(odd_bin_idx, 'd')
                    tmp_new_label = new_label + ' ' + suffix
                    tmp_ref_label = ref_label + ' ' + suffix

                    ratio = thisbin_new / thisbin_ref
                    diff = thisbin_new - thisbin_ref
                    fract_diff = diff / thisbin_ref

                refmax = np.nanmax(thisbin_ref.hist)
                newmax = np.nanmax(thisbin_new.hist)
                vmax = refmax if refmax > newmax else newmax

                baseplot2(map=thisbin_new,
                          title=tmp_new_label,
                          vmax=vmax,
                          evtrate=True,
                          ax=axes[odd_bin_idx][0])

                baseplot2(map=thisbin_ref,
                          title=tmp_ref_label,
                          vmax=vmax,
                          evtrate=True,
                          ax=axes[odd_bin_idx][1])

                ax, _, _ = baseplot2(map=ratio,
                                     title='%s/%s' %(tmp_new_label,
                                                     tmp_ref_label),
                                     ax=axes[odd_bin_idx][2])
                ax.text(0.95, 0.95, "Mean: %.6f"%ratio_mean,
                        horizontalalignment='right',
                        transform=ax.transAxes, color=(0, 0.8, 0.8))
                ax.text(0.95, 0.91, "Median: %.6f"%ratio_median,
                        horizontalalignment='right',
                        transform=ax.transAxes, color=(0, 0.8, 0.8))

                ax, _, _ = baseplot2(map=diff,
                                     title='%s-%s' %(tmp_new_label,
                                                     tmp_ref_label),
                                     symm=True, ax=axes[odd_bin_idx][3])
                ax.text(0.95, 0.95, "Mean: %.6f"%diff_mean,
                        horizontalalignment='right',
                        transform=ax.transAxes)
                ax.text(0.95, 0.91, "Median: %.6f"%diff_median,
                        horizontalalignment='right',
                        transform=ax.transAxes)

                ax, _, _ = baseplot2(map=fract_diff,
                                     title='(%s-%s)/%s' %(tmp_new_label,
                                                          tmp_ref_label,
                                                          tmp_ref_label),
                                     symm=True,
                                     ax=axes[odd_bin_idx][4])
                ax.text(0.95, 0.95, "Mean: %.6f"%fract_diff_mean,
                        horizontalalignment='right',
                        transform=ax.transAxes)
                ax.text(0.95, 0.91, "Median: %.6f"%fract_diff_median,
                        horizontalalignment='right',
                        transform=ax.transAxes)

            logging.debug('>>>> Plot for inspection saved at %s'
                          %os.path.join(*path))
            fig.savefig(os.path.join(*path))
            plt.close(fig.number)

        return max_diff_ratio, max_diff


def pisa2_map_to_pisa3_map(pisa2_map, ebins_name='ebins', czbins_name='czbins'):
    expected_keys = ['map', 'ebins', 'czbins']
<<<<<<< HEAD
    if not sorted(pisa2_map.keys()) == sorted(expected_keys):
=======
    if sorted(pisa2_map.keys()) != sorted(expected_keys):
>>>>>>> 11228100
        raise ValueError('PISA 2 map should be a dict containining entries: %s'
                         %expected_keys)
    ebins = OneDimBinning(
        name=ebins_name,
        bin_edges=pisa2_map['ebins'] * ureg.GeV,
        is_log=True
    )
    czbins = OneDimBinning(
        name=czbins_name,
        bin_edges=pisa2_map['czbins'],
        is_lin=True
    )
<<<<<<< HEAD
    bins = MultiDimBinning([ebins,czbins])
=======
    bins = MultiDimBinning([ebins, czbins])
>>>>>>> 11228100
    return Map(
        name='pisa2equivalent',
        hist=pisa2_map['map'],
        binning=bins
    )<|MERGE_RESOLUTION|>--- conflicted
+++ resolved
@@ -172,16 +172,6 @@
                   'czbins': amap['czbins'],
                   'map': amap['map']/bmap['map']}
     return result
-
-
-def validate_map_objs(amap, bmap):
-    """Validate that two PISA 3 style maps are compatible binning."""
-    if not amap.binning == bmap.binning:
-        raise ValueError(
-            "Maps' binnings do not match! Got first map as \n%s \nand second "
-            " map as \n%s"
-            %(amap.binning._hashable_state,bmap.binning._hashable_state)
-        )
 
 
 def baseplot(m, title, ax, clabel=None, symm=False, evtrate=False,
@@ -446,15 +436,6 @@
         logging.warn('Infinite value found in ratio tests. Difference tests '
                      'now also being calculated')
         # First find all the finite elements
-<<<<<<< HEAD
-        FiniteMap = np.isfinite(diff_ratio_map.hist)
-        # Then find the nanmax of this, will be our new test value
-        max_diff_ratio = np.nanmax(np.abs(diff_ratio_map.hist[FiniteMap]))
-        # Also find all the infinite elements
-        InfiniteMap = np.logical_not(FiniteMap)
-        # This will be a second test value
-        max_diff = np.nanmax(np.abs(diff_map.hist[InfiniteMap]))
-=======
         finite_map = np.isfinite(diff_ratio_map.hist)
         # Then find the nanmax of this, will be our new test value
         max_diff_ratio = np.nanmax(np.abs(diff_ratio_map.hist[finite_map]))
@@ -462,7 +443,6 @@
         infinite_map = np.logical_not(finite_map)
         # This will be a second test value
         max_diff = np.nanmax(np.abs(diff_map.hist[infinite_map]))
->>>>>>> 11228100
     else:
         # Without any infinite elements we can ignore this second test
         max_diff = 0.0
@@ -470,11 +450,7 @@
     if outdir is not None:
         gridspec_kw = dict(left=0.03, right=0.968, wspace=0.32)
         fig, axes = plt.subplots(nrows=1, ncols=5, gridspec_kw=gridspec_kw,
-<<<<<<< HEAD
-                                 sharex=False, sharey=False, figsize=(20,5))
-=======
                                  sharex=False, sharey=False, figsize=(20, 5))
->>>>>>> 11228100
         if shorttitles:
             ref_map.plot(
                 fig=fig,
@@ -731,11 +707,7 @@
 
 def pisa2_map_to_pisa3_map(pisa2_map, ebins_name='ebins', czbins_name='czbins'):
     expected_keys = ['map', 'ebins', 'czbins']
-<<<<<<< HEAD
-    if not sorted(pisa2_map.keys()) == sorted(expected_keys):
-=======
     if sorted(pisa2_map.keys()) != sorted(expected_keys):
->>>>>>> 11228100
         raise ValueError('PISA 2 map should be a dict containining entries: %s'
                          %expected_keys)
     ebins = OneDimBinning(
@@ -748,11 +720,7 @@
         bin_edges=pisa2_map['czbins'],
         is_lin=True
     )
-<<<<<<< HEAD
-    bins = MultiDimBinning([ebins,czbins])
-=======
     bins = MultiDimBinning([ebins, czbins])
->>>>>>> 11228100
     return Map(
         name='pisa2equivalent',
         hist=pisa2_map['map'],
