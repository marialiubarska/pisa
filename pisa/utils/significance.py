#! /usr/bin/env python
import numpy as np
import matplotlib as mpl
mpl.use('Agg')
from matplotlib import pyplot as plt
from argparse import ArgumentParser, ArgumentDefaultsHelpFormatter
import os, sys
from pisa.utils.fileio import from_file


parser = ArgumentParser()
parser.add_argument('-d','--dir',metavar='dir',help='directory containg output json files', default='.') 
parser.add_argument('-f','--file',metavar='dir',help='single json files', default='') 
parser.add_argument('-p','--plot',metavar='plot',help='Plot significance vs bdt score', default='') 
args = parser.parse_args()
res = {}


if args.file is not '':
    fnames = [args.file]
else:
    fnames =  os.listdir(args.dir)
    
x=[]
y=[]
for filename in fnames:
    if filename.endswith('.json'):
        file = from_file(args.dir+'/'+filename)
        name,_ = filename.split('.json')
<<<<<<< HEAD
        if 'chi2' in metric:
            name = name.split('_')[2]
        assert(not file[0][0]['warnflag'][0] and not file[0][1]['warnflag'])
=======
        #assert(not file[0][0]['warnflag'][0] and not file[0][1]['warnflag']), name
>>>>>>> e8347c65
        if file[0][0].has_key('llh'): metric = 'llh'
        elif file[0][0].has_key('conv_llh'): metric = 'conv_llh'
        elif file[0][0].has_key('chi2'): metric = 'chi2'
        elif file[0][0].has_key('mod_chi2'): metric = 'mod_chi2'
        else: continue

        cond_llh = file[0][0][metric][0]
        glob_llh = file[0][1][metric]
        if 'chi2' in metric:
            signif = np.sqrt(cond_llh - glob_llh)
        else:
            signif = np.sqrt(2*(cond_llh - glob_llh))
        res[name] = signif
        if args.plot:
            x.append(eval(name))
            y.append(signif)
        #print '%s\t%.4f'%(name,signif)
if args.plot:
    print "x, y = ", x, " ", y
    plt.figure()
    plt.plot(x,y,'bo')
    plt.grid()
    plt.xlabel('BDT score')
    plt.ylabel("Signficance (Asimov data)")
    plt.savefig('signifi_vs_bdt.pdf')
    plt.savefig('signifi_vs_bdt.png')

if res.has_key('nominal'):
    nominal = res['nominal']
    print '%i systematics'%(len(res)-1)
    print '%-20s\tsign\tdelta\tpercent'%'sys'
else:
    nominal = None
for key, val in sorted(res.items(),key=lambda s: s[1], reverse=True):
    if nominal is not None:
        print '%-20s\t%.3f\t%.4f\t%.2f %%'%(key,val,val-nominal,(val-nominal)/nominal*100)
    else:
        print '%s\t%.4f sigma'%(key,val)<|MERGE_RESOLUTION|>--- conflicted
+++ resolved
@@ -27,13 +27,9 @@
     if filename.endswith('.json'):
         file = from_file(args.dir+'/'+filename)
         name,_ = filename.split('.json')
-<<<<<<< HEAD
-        if 'chi2' in metric:
+        if args.plot:
             name = name.split('_')[2]
         assert(not file[0][0]['warnflag'][0] and not file[0][1]['warnflag'])
-=======
-        #assert(not file[0][0]['warnflag'][0] and not file[0][1]['warnflag']), name
->>>>>>> e8347c65
         if file[0][0].has_key('llh'): metric = 'llh'
         elif file[0][0].has_key('conv_llh'): metric = 'conv_llh'
         elif file[0][0].has_key('chi2'): metric = 'chi2'
