<<<<<<< HEAD

=======
# authors: P.Eller (pde3@psu.edu)
# date:   September 2016
>>>>>>> 04e65ce7

import os
import pycuda.driver as cuda
from pycuda.compiler import SourceModule
import numpy as np
from pisa.utils.const import FTYPE
from pisa.core.events import Events


class GPUweight(object):
<<<<<<< HEAD
    # This is as ugly as it gets, from copying python code from oscfit and c++-izing it

    def __init__(self):
        kernel_template = """//CUDA//
        #include "constants.h"
        #include "utils.h"
        #include "math.h"

        __device__ void apply_ratio_scale(fType flux1, fType flux2,
                                          fType ratio_scale, bool sum_const,
                                          fType &scaled_flux1,
                                          fType &scaled_flux2) {
            // apply a ratio for two fluxes, taken from pisa v2
		    if (sum_const){
		        // keep sum of flux1, flux2 constant
		        fType orig_ratio = flux1/flux2;
		        fType orig_sum = flux1 + flux2;
		        scaled_flux2 = orig_sum / (1 + ratio_scale*orig_ratio);
		        scaled_flux1 = ratio_scale*orig_ratio*scaled_flux2;
		        }
		    else {
		        // don't keep sum of flux1, flux2 constant
		        scaled_flux1 = ratio_scale*flux1;
                        scaled_flux2 = flux2;
		        }
		}

        __device__ fType sign(fType x) {
		    // why tf is there no signum function in math.h ??
		    int sgn;
		    if (x > 0.0) sgn= 1.;
		    if (x < 0.0) sgn= -1.;
		    if (x == 0.0) sgn= 0.;
		    return sgn;
	    }

        __device__ fType spectral_index_scale(fType true_energy,
                                              fType egy_pivot,
                                              fType delta_index) {
            fType scale = pow((true_energy/egy_pivot),delta_index);
            return scale;
        }
=======
    '''
    This is a collection of CUDA functions to calculate event weights on GPU
    some code is from copying PISAv2 nad oscfit python code and c++-izing it
    '''

    def __init__(self):
        kernel_template = """//CUDA//
          #include "constants.h"
          #include "utils.h"
          #include "math.h"

          // number of operations per thread for summing function 
          #define N_THREAD 256

          __global__ void sum_array(const int n_evts, fType *X,  fType *out) 
          {
            // sum up array X and write the output in out[0]
            //__shared__ fType temp_sum;
            // zero out
            //if (threadIdx.x == 0) temp_sum = 0;
            //__syncthreads();
            fType temp_sum = 0.;
            int idx = N_THREAD * (threadIdx.x + blockDim.x * blockIdx.x);
            for (int i = 0; i < N_THREAD; i++){
                if (idx < n_evts) temp_sum += X[idx];
                idx++;
            }
            //__syncthreads();
            //if (threadIdx.x == 0) atomicAdd_custom( &out[0], temp_sum );
            atomicAdd_custom( &(out[0]), temp_sum );

              }

	    __device__ void apply_ratio_scale(fType flux1, fType flux2,
                                            fType ratio_scale, bool sum_const,
                                            fType &scaled_flux1, fType &scaled_flux2){
              // apply a ratio for two fluxes, taken from pisa v2
		if (sum_const){
		    // keep sum of flux1, flux2 constant
		    fType orig_ratio = flux1/flux2;
		    fType orig_sum = flux1 + flux2;
		    scaled_flux2 = orig_sum / (1 + ratio_scale*orig_ratio);
		    scaled_flux1 = ratio_scale*orig_ratio*scaled_flux2;
		    }
		else {
		    // don't keep sum of flux1, flux2 constant
		    scaled_flux1 = ratio_scale*flux1;
                    scaled_flux2 = flux2;
		    }
		}

            __device__ fType sign(fType x) { 
		// why tf is there no signum function in math.h ??
		int sgn; 
		if (x > 0.0) sgn= 1.; 
		if (x < 0.0) sgn= -1.; 
		if (x == 0.0) sgn= 0.; 
		return sgn; 
	    } 

            __device__ fType spectral_index_scale(fType true_energy, fType egy_pivot, fType delta_index){
                // calculate spectral index scale
                fType scale = pow((true_energy/egy_pivot),delta_index);
                return scale;
            }
>>>>>>> 04e65ce7

	    // These parameters are obtained from fits to the paper of Barr
	    // E dependent ratios, max differences per flavor (Fig.7)
	    __device__ fType e1max_mu = 3.;
	    __device__ fType e2max_mu = 43;
	    __device__ fType e1max_e  = 2.5;
	    __device__ fType e2max_e  = 10;
	    __device__ fType e1max_mu_e = 0.62;
	    __device__ fType e2max_mu_e = 11.45;
	    // Evaluated at
	    __device__ fType x1e = 0.5;
	    __device__ fType x2e = 3.;

        // Zenith dependent amplitude, max differences per flavor (Fig. 9)
	    __device__ fType z1max_mu = 0.6;
	    __device__ fType z2max_mu = 5.;
	    __device__ fType z1max_e  = 0.3;
	    __device__ fType z2max_e  = 5.;
	    __device__ fType nue_cutoff  = 650.;
	    __device__ fType numu_cutoff = 1000.;
	    // Evaluated at
	    __device__ fType x1z = 0.5;
	    __device__ fType x2z = 2.;

<<<<<<< HEAD
        __device__ fType LogLogParam(fType energy, fType y1, fType y2,
                                     fType x1, fType x2, bool use_cutoff,
                                     fType cutoff_value) {
            fType nu_nubar = sign(y2);
            if (nu_nubar == 0.0) nu_nubar = 1.;
            y1 = sign(y1)*log10(abs(y1)+0.0001);
            y2 = log10(abs(y2+0.0001));
            fType modification = nu_nubar*pow(10., (((y2-y1)/(x2-x1))*(log10(energy)-x1)+y1-2.));
            if (use_cutoff) modification *= exp(-1.*energy/cutoff_value);
            return modification;
        }

        __device__ fType norm_fcn(fType x, fType A, fType sigma){
            return A/sqrt(2*M_PI*pow(sigma,2)) * exp(-pow(x,2)/(2*pow(sigma,2)));
        }

        __device__ fType ModNuMuFlux(fType energy, fType czenith, fType e1,
                                     fType e2, fType z1, fType z2) {
		    fType A_ave = LogLogParam(energy, e1max_mu*e1, e2max_mu*e2, x1e, x2e, false, 0);
		    fType A_shape = 2.5*LogLogParam(energy, z1max_mu*z1, z2max_mu*z2, x1z, x2z, true, numu_cutoff);
		    return A_ave - (norm_fcn(czenith, A_shape, 0.32) - 0.75*A_shape);
        }

        __device__ fType ModNuEFlux(fType energy, fType czenith, fType e1mu,
                                    fType e2mu, fType z1mu, fType z2mu,
                                    fType e1e, fType e2e, fType z1e,
                                    fType z2e) {
		    fType A_ave = LogLogParam(energy, e1max_mu*e1mu + e1max_e*e1e, e2max_mu*e2mu + e2max_e*e2e, x1e, x2e, false, 0);
		    fType A_shape = 1.*LogLogParam(energy, z1max_mu*z1mu + z1max_e*z1e, z2max_mu*z2mu + z2max_e*z2e, x1z, x2z, true, nue_cutoff);
		    return A_ave - (1.5*norm_fcn(czenith, A_shape, 0.4) - 0.7*A_shape);
        }

        __device__ fType modRatioUpHor(const int kFlav, fType true_energy,
                                       fType true_coszen, fType uphor) {
            fType A_shape;
            if (kFlav == 0){
                A_shape = 1.*abs(uphor)*LogLogParam(true_energy, (z1max_e+z1max_mu), (z2max_e+z2max_mu), x1z, x2z, true, nue_cutoff);
            }
            if (kFlav == 1){
                A_shape = 1.*abs(uphor)*LogLogParam(true_energy, z1max_mu, z2max_mu, x1z, x2z, true, numu_cutoff);
            }
            return 1-3.5*sign(uphor)*norm_fcn(true_coszen, A_shape, 0.35);
        }

        __device__ fType modRatioNuBar(const int kNuBar, const int kFlav, fType
                                       true_e, fType true_cz, fType nu_nubar,
                                       fType nubar_sys) {
		    //not sure what nu_nubar is, only found this line in the documentation:
		    // +1 applies the change to neutrinos, 0 to antineutrinos. Anything in between is shared
            fType modfactor;
		    if (kFlav == 0)
		        modfactor = nubar_sys * ModNuEFlux(true_e, true_cz, 1.0, 1.0, 1.0, 1.0, 1.0, 1.0, 1.0, 1.0);
		    if (kFlav == 1)
		        modfactor = nubar_sys * ModNuMuFlux(true_e, true_cz, 1.0, 1.0, 1.0, 1.0);
		    if (kNuBar < 0)
		        return 1./(1+(1-nu_nubar)*modfactor);
		    if (kNuBar > 0)
		        return 1. + modfactor*nu_nubar;
        }

        __global__ void weights(const int n_evts, fType *weighted_aeff, fType *true_energy, fType *true_coszen,
                                fType *neutrino_nue_flux, fType *neutrino_numu_flux,
                                fType *neutrino_oppo_nue_flux, fType *neutrino_oppo_numu_flux,
                                fType *linear_fit_MaCCQE, fType *quad_fit_MaCCQE,
                                fType *linear_fit_MaCCRES, fType *quad_fit_MaCCRES,
                                fType *prob_e, fType *prob_mu, fType *pid, fType *weight_cscd, fType *weight_trck,
                                fType livetime, fType pid_bound, fType pid_remove, fType aeff_scale,
                                fType nue_numu_ratio, fType nu_nubar_ratio, const int kNuBar, fType delta_index,
                                fType Barr_uphor_ratio, fType Barr_nu_nubar_ratio,
                                fType Genie_Ma_QE, fType Genie_Ma_RES) {
            int idx = threadIdx.x + blockDim.x * blockIdx.x;

            if (idx >= n_evts)
                return;

            //apply flux systematics
            // nue/numu ratio
            // for neutrinos
            fType idx_scale = spectral_index_scale(true_energy[idx], 24.0900951261, delta_index);

            fType scaled_nue_flux, scaled_numu_flux;
            apply_ratio_scale(neutrino_nue_flux[idx], neutrino_numu_flux[idx], nue_numu_ratio, false,
                              scaled_nue_flux, scaled_numu_flux);
            // and the opposite (bar) type
            fType scaled_nue_oppo_flux, scaled_numu_oppo_flux;
            apply_ratio_scale(neutrino_oppo_nue_flux[idx], neutrino_oppo_numu_flux[idx], nue_numu_ratio, false,
                              scaled_nue_oppo_flux, scaled_numu_oppo_flux);
            // nu/nubar ratio
            fType scaled_nue_flux2, scaled_nue_oppo_flux2;
            fType scaled_numu_flux2, scaled_numu_oppo_flux2;

            if (kNuBar < 0){
                apply_ratio_scale(scaled_nue_oppo_flux, scaled_nue_flux, nu_nubar_ratio, false,
                                  scaled_nue_oppo_flux2, scaled_nue_flux2);
                apply_ratio_scale(scaled_numu_oppo_flux, scaled_numu_flux, nu_nubar_ratio, false,
                                  scaled_numu_oppo_flux2, scaled_numu_flux2);
            }
            else {
                apply_ratio_scale(scaled_nue_flux, scaled_nue_oppo_flux, nu_nubar_ratio, false,
                                  scaled_nue_flux2, scaled_nue_oppo_flux2);
                apply_ratio_scale(scaled_numu_flux, scaled_numu_oppo_flux, nu_nubar_ratio, false,
                                  scaled_numu_flux2, scaled_numu_oppo_flux2);
            }

            // Barr flux
            scaled_nue_flux2 *= modRatioNuBar(kNuBar, 0, true_energy[idx], true_coszen[idx], 1.0, Barr_nu_nubar_ratio);
            scaled_nue_flux2 *= modRatioUpHor(0, true_energy[idx], true_coszen[idx], Barr_uphor_ratio);
            scaled_numu_flux2 *= modRatioNuBar(kNuBar, 1, true_energy[idx], true_coszen[idx], 1.0, Barr_nu_nubar_ratio);
            scaled_numu_flux2 *= modRatioUpHor(1, true_energy[idx], true_coszen[idx], Barr_uphor_ratio);

            // GENIE axial mass sys
            fType aeff_QE =  1. + quad_fit_MaCCQE[idx]*pow(Genie_Ma_QE,2) + linear_fit_MaCCQE[idx]*Genie_Ma_QE;
            fType aeff_RES =  1. + quad_fit_MaCCRES[idx]*pow(Genie_Ma_RES,2) + linear_fit_MaCCRES[idx]*Genie_Ma_RES;

            // calc weight
            fType w = idx_scale * aeff_scale * livetime * weighted_aeff[idx] * aeff_QE * aeff_RES *
                     ((scaled_nue_flux2 * prob_e[idx]) + (scaled_numu_flux2 * prob_mu[idx]));
            // distinguish between PID classes
            weight_cscd[idx] = ((pid[idx] < pid_bound) && (pid[idx] >= pid_remove)) * w;
            weight_trck[idx] = (pid[idx] >= pid_bound) * w;
        }

        __global__ void sumw2(const int n_evts, fType *weight_cscd, fType *weight_trck,
                              fType *sumw2_cscd, fType *sumw2_trck) {
            int idx = threadIdx.x + blockDim.x * blockIdx.x;
            if (idx < n_evts) {
                sumw2_cscd[idx] = weight_cscd[idx] * weight_cscd[idx];
                sumw2_trck[idx] = weight_trck[idx] * weight_trck[idx];
            }
        }
        """
=======
            __device__ fType LogLogParam(fType energy, fType y1, fType y2, fType x1, fType x2, bool use_cutoff, fType cutoff_value){
                // oscfit function
                fType nu_nubar = sign(y2);
                if (nu_nubar == 0.0) nu_nubar = 1.;
                y1 = sign(y1)*log10(abs(y1)+0.0001);
                y2 = log10(abs(y2+0.0001));
                fType modification = nu_nubar*pow(10.,(((y2-y1)/(x2-x1))*(log10(energy)-x1)+y1-2.));
                if (use_cutoff) modification *= exp(-1.*energy/cutoff_value);
                return modification;
            }

            __device__ fType norm_fcn(fType x, fType A, fType sigma){
                // oscfit function
                return A/sqrt(2*M_PI*pow(sigma,2)) * exp(-pow(x,2)/(2*pow(sigma,2)));
            }

            __device__ fType shape(fType x){
                // a sinpme cosine to model up/hor shape
                return cos(x * M_PI);
            }

            __device__ fType ModNuMuFlux(fType energy, fType czenith, fType e1, fType e2, fType z1, fType z2){
                // oscfit function
		fType A_ave = LogLogParam(energy, e1max_mu*e1, e2max_mu*e2, x1e, x2e, false, 0);
		fType A_shape = 2.5*LogLogParam(energy, z1max_mu*z1, z2max_mu*z2, x1z, x2z, true, numu_cutoff);
		return A_ave - (norm_fcn(czenith, A_shape, 0.32) - 0.75*A_shape);
            }

            __device__ fType ModNuEFlux(fType energy, fType czenith, fType e1mu, fType e2mu, fType z1mu, fType z2mu, fType e1e, fType e2e, fType z1e, fType z2e){
                // oscfit function
		fType A_ave = LogLogParam(energy, e1max_mu*e1mu + e1max_e*e1e, e2max_mu*e2mu + e2max_e*e2e, x1e, x2e, false, 0);
		fType A_shape = 1.*LogLogParam(energy, z1max_mu*z1mu + z1max_e*z1e, z2max_mu*z2mu + z2max_e*z2e, x1z, x2z, true, nue_cutoff);
		return A_ave - (1.5*norm_fcn(czenith, A_shape, 0.4) - 0.7*A_shape);
            }

            __device__ fType modRatioUpHor(const int kFlav, fType true_energy, fType true_coszen, fType uphor) {
                // oscfit function
                fType A_shape;
                if (kFlav == 0){
                    A_shape = 1.*abs(uphor)*LogLogParam(true_energy, (z1max_e+z1max_mu),(z2max_e+z2max_mu),x1z, x2z, true, nue_cutoff);
                }
                if (kFlav == 1){
                    A_shape = 1.*abs(uphor)*LogLogParam(true_energy, z1max_mu, z2max_mu, x1z, x2z, true, numu_cutoff);
                }
                return 1-3.5*sign(uphor)*norm_fcn(true_coszen, A_shape, 0.35);
                //return 1+0.5*3.5*1.14*sign(uphor)*A_shape*shape(true_coszen);
            }

            __device__ fType modRatioNuBar(const int kNuBar, const int kFlav, fType true_e, fType true_cz, fType nu_nubar, fType nubar_sys){
                // oscfit function
		//not sure what nu_nubar is, only found this line in the documentation:
		// +1 applies the change to neutrinos, 0 to antineutrinos. Anything in between is shared
                fType modfactor;
		if (kFlav == 0){
		    modfactor = nubar_sys * ModNuEFlux(true_e, true_cz, 1.0, 1.0, 1.0, 1.0, 1.0, 1.0, 1.0, 1.0);
                }
		if (kFlav == 1){
		    modfactor = nubar_sys * ModNuMuFlux(true_e, true_cz, 1.0, 1.0,1.0,1.0);
                }
		if (kNuBar < 0){
		    //return 1./(1+(1-nu_nubar)*modfactor);
		    return max(0.,1./(1+0.5*modfactor));
                }
		if (kNuBar > 0){
		    //return 1. + modfactor*nu_nubar;
		    return max(0.,1. + 0.5*modfactor);
                }
            }

 
                __global__ void flux(const int n_evts, fType *weighted_aeff, fType *true_energy, fType *true_coszen,
                                    fType *neutrino_nue_flux, fType *neutrino_numu_flux,
                                    fType *neutrino_oppo_nue_flux, fType *neutrino_oppo_numu_flux,
                                    fType *scaled_nue_flux, fType *scaled_numu_flux,
                                    fType *scaled_nue_flux_shape, fType *scaled_numu_flux_shape,
                                    fType nue_numu_ratio, fType nu_nubar_ratio, const int kNuBar, fType delta_index,
                                    fType Barr_uphor_ratio, fType Barr_nu_nubar_ratio
                                    )
                {
                    // calculate the reweighted flux weights for every event
                    int idx = threadIdx.x + blockDim.x * blockIdx.x;
                    if (idx < n_evts) {

                        //apply flux systematics
                        // nue/numu ratio
                        // for neutrinos
                        fType idx_scale = spectral_index_scale(true_energy[idx], 24.0900951261, delta_index);
                        
                        fType new_nue_flux, new_numu_flux;
                        apply_ratio_scale(neutrino_nue_flux[idx], neutrino_numu_flux[idx], nue_numu_ratio, true,
                                            new_nue_flux, new_numu_flux);
                        // and the opposite (bar) type
                        fType new_nue_oppo_flux, new_numu_oppo_flux;
                        apply_ratio_scale(neutrino_oppo_nue_flux[idx], neutrino_oppo_numu_flux[idx], nue_numu_ratio, true,
                                            new_nue_oppo_flux, new_numu_oppo_flux);
                        // nu/nubar ratio
                        fType new_nue_flux2, new_nue_oppo_flux2;
                        fType new_numu_flux2, new_numu_oppo_flux2;
                        if (kNuBar < 0){
                            apply_ratio_scale(new_nue_oppo_flux, new_nue_flux, nu_nubar_ratio, true,
                                                new_nue_oppo_flux2, new_nue_flux2);
                            apply_ratio_scale(new_numu_oppo_flux, new_numu_flux, nu_nubar_ratio, true,
                                                new_numu_oppo_flux2, new_numu_flux2);
                        }
                        else {
                            apply_ratio_scale(new_nue_flux, new_nue_oppo_flux, nu_nubar_ratio, true,
                                                new_nue_flux2, new_nue_oppo_flux2);
                            apply_ratio_scale(new_numu_flux, new_numu_oppo_flux, nu_nubar_ratio, true,
                                                new_numu_flux2, new_numu_oppo_flux2);
                        }
                        // idx scale
                        //new_nue_flux2 *= idx_scale * weighted_aeff[idx];
                        //new_nue_flux2 *= idx_scale; 
                        //new_numu_flux2 *= idx_scale * weighted_aeff[idx];
                        //new_numu_flux2 *= idx_scale;
                        //new_nue_flux2 *= weighted_aeff[idx];
                        //new_numu_flux2 *= weighted_aeff[idx];
                        // Barr flux
                        new_nue_flux2 *= modRatioNuBar(kNuBar, 0, true_energy[idx], true_coszen[idx], 1.0, Barr_nu_nubar_ratio);
                        new_numu_flux2 *= modRatioNuBar(kNuBar, 1, true_energy[idx], true_coszen[idx], 1.0, Barr_nu_nubar_ratio);
                        // out
                        scaled_nue_flux[idx] = new_nue_flux2;
                        scaled_numu_flux[idx] = new_numu_flux2;
                        scaled_nue_flux_shape[idx] = new_nue_flux2 * idx_scale * modRatioUpHor(0, true_energy[idx], true_coszen[idx], Barr_uphor_ratio);
                        //scaled_nue_flux_shape[idx] = new_nue_flux2 * modRatioUpHor(0, true_energy[idx], true_coszen[idx], Barr_uphor_ratio);
                        scaled_numu_flux_shape[idx] = new_numu_flux2 * idx_scale * modRatioUpHor(1, true_energy[idx], true_coszen[idx], Barr_uphor_ratio);
                        //scaled_numu_flux_shape[idx] = new_numu_flux2 * modRatioUpHor(1, true_energy[idx], true_coszen[idx], Barr_uphor_ratio);
                    }
                }

            __global__ void weights(const int n_evts, fType *weighted_aeff, fType *true_energy, fType *true_coszen,
                                    fType *scaled_nue_flux_shape, fType *scaled_numu_flux_shape,
                                    fType nue_flux_norm, fType numu_flux_norm,
                                    fType *linear_fit_MaCCQE, fType *quad_fit_MaCCQE,
                                    fType *linear_fit_MaCCRES, fType *quad_fit_MaCCRES,
                                    fType *prob_e, fType *prob_mu, fType *pid, fType *weight_cscd, fType *weight_trck,
                                    fType livetime, fType pid_bound, fType pid_remove, fType aeff_scale,
                                    fType Genie_Ma_QE, fType Genie_Ma_RES
                                    )
                {
                    // calculate the event weights, given the flux weights and osc. probs
                    // also apply Genie sys, aeff_scale, and devide into cscd and trck categories
                    int idx = threadIdx.x + blockDim.x * blockIdx.x;
                    if (idx < n_evts) {

                        fType nue_flux = scaled_nue_flux_shape[idx] * nue_flux_norm;
                        fType numu_flux = scaled_numu_flux_shape[idx] * numu_flux_norm;

                        // GENIE axial mass sys
                        fType aeff_QE =  1. + quad_fit_MaCCQE[idx]*pow(Genie_Ma_QE,2) + linear_fit_MaCCQE[idx]*Genie_Ma_QE;
                        fType aeff_RES =  1. + quad_fit_MaCCRES[idx]*pow(Genie_Ma_RES,2) + linear_fit_MaCCRES[idx]*Genie_Ma_RES;
                        
                        // calc weight
                        fType w = aeff_scale * livetime * weighted_aeff[idx] * aeff_QE * aeff_RES *
                        //fType w = aeff_scale * livetime * aeff_QE * aeff_RES *
                                 ((nue_flux * prob_e[idx]) + (numu_flux * prob_mu[idx]));
                        // distinguish between PID classes
                        weight_cscd[idx] = ((pid[idx] < pid_bound) && (pid[idx] >= pid_remove)) * w;
                        weight_trck[idx] = (pid[idx] >= pid_bound) * w;
                    }
                }

            __global__ void sumw2(const int n_evts, fType *weight_cscd, fType *weight_trck,
                                    fType *sumw2_cscd, fType *sumw2_trck) {
                    // fill arrays with weights squared (for error calculation)
                    int idx = threadIdx.x + blockDim.x * blockIdx.x;
                    if (idx < n_evts) {
                        sumw2_cscd[idx] = weight_cscd[idx] * weight_cscd[idx];
                        sumw2_trck[idx] = weight_trck[idx] * weight_trck[idx];
                    }
                }
          """
        # compile
>>>>>>> 04e65ce7
        include_path = os.path.expandvars('$PISA/pisa/stages/osc/grid_propagator/')
        module = SourceModule(kernel_template, include_dirs=[include_path], keep=True)
        self.weights_fun = module.get_function("weights")
        self.flux_fun = module.get_function("flux")
        self.sumw2_fun = module.get_function("sumw2")
        self.sum_array = module.get_function("sum_array")


    # python wrappers for CUDA functions

    def calc_flux(self, n_evts, weighted_aeff, true_energy, true_coszen,
                    neutrino_nue_flux, neutrino_numu_flux,
                    neutrino_oppo_nue_flux, neutrino_oppo_numu_flux,
                    scaled_nue_flux, scaled_numu_flux,
                    scaled_nue_flux_shape, scaled_numu_flux_shape,
                    nue_numu_ratio, nu_nubar_ratio, kNuBar, delta_index,
                    Barr_uphor_ratio, Barr_nu_nubar_ratio,
                    **kwargs):
        # block and grid dimensions
        bdim = (256,1,1)
        dx, mx = divmod(n_evts, bdim[0])
        gdim = ((dx + (mx>0)) * bdim[0], 1)
        self.flux_fun(n_evts, weighted_aeff, true_energy, true_coszen,
                            neutrino_nue_flux, neutrino_numu_flux,
                            neutrino_oppo_nue_flux, neutrino_oppo_numu_flux,
                            scaled_nue_flux, scaled_numu_flux,
                            scaled_nue_flux_shape, scaled_numu_flux_shape,
                            FTYPE(nue_numu_ratio), FTYPE(nu_nubar_ratio), np.int32(kNuBar), FTYPE(delta_index),  
                            FTYPE(Barr_uphor_ratio), FTYPE(Barr_nu_nubar_ratio),
                            block=bdim, grid=gdim)

    def calc_weight(self, n_evts, weighted_aeff, true_energy, true_coszen,
                    scaled_nue_flux_shape, scaled_numu_flux_shape,
                    nue_flux_norm, numu_flux_norm,
                    linear_fit_MaCCQE, quad_fit_MaCCQE,
                    linear_fit_MaCCRES, quad_fit_MaCCRES,
                    prob_e, prob_mu, pid, weight_cscd, weight_trck,
                    livetime, pid_bound, pid_remove, aeff_scale,
                    Genie_Ma_QE, Genie_Ma_RES,
                    **kwargs):
        # block and grid dimensions
        bdim = (256, 1, 1)
        dx, mx = divmod(n_evts, bdim[0])
        gdim = ((dx + (mx>0)) * bdim[0], 1)
        self.weights_fun(n_evts, weighted_aeff, true_energy, true_coszen,
                            scaled_nue_flux_shape, scaled_numu_flux_shape,
                            FTYPE(nue_flux_norm), FTYPE(numu_flux_norm),
                            linear_fit_MaCCQE, quad_fit_MaCCQE,
                            linear_fit_MaCCRES, quad_fit_MaCCRES,
                            prob_e, prob_mu, pid, weight_cscd, weight_trck,
                            FTYPE(livetime), FTYPE(pid_bound), FTYPE(pid_remove), FTYPE(aeff_scale),
<<<<<<< HEAD
                            FTYPE(nue_numu_ratio), FTYPE(nu_nubar_ratio), np.int32(kNuBar), FTYPE(delta_index),
                            FTYPE(Barr_uphor_ratio), FTYPE(Barr_nu_nubar_ratio),
=======
>>>>>>> 04e65ce7
                            FTYPE(Genie_Ma_QE), FTYPE(Genie_Ma_RES),
                            block=bdim, grid=gdim)

    def calc_sumw2(self, n_evts, weight_cscd, weight_trck, sumw2_cscd, sumw2_trck, **kwargs):
        bdim = (256, 1, 1)
        dx, mx = divmod(n_evts, bdim[0])
        gdim = ((dx + (mx>0)) * bdim[0], 1)
        self.sumw2_fun(n_evts, weight_cscd, weight_trck, sumw2_cscd, sumw2_trck, block=bdim, grid=gdim)

    def calc_sum(self, n_evts, x, out):
        bdim = (256,1,1)
        dx, mx = divmod(n_evts/256+1, bdim[0])
        gdim = ((dx + (mx>0)) * bdim[0], 1)
        self.sum_array(n_evts, x, out, block=bdim, grid=gdim)<|MERGE_RESOLUTION|>--- conflicted
+++ resolved
@@ -1,9 +1,5 @@
-<<<<<<< HEAD
-
-=======
 # authors: P.Eller (pde3@psu.edu)
 # date:   September 2016
->>>>>>> 04e65ce7
 
 import os
 import pycuda.driver as cuda
@@ -12,52 +8,7 @@
 from pisa.utils.const import FTYPE
 from pisa.core.events import Events
 
-
 class GPUweight(object):
-<<<<<<< HEAD
-    # This is as ugly as it gets, from copying python code from oscfit and c++-izing it
-
-    def __init__(self):
-        kernel_template = """//CUDA//
-        #include "constants.h"
-        #include "utils.h"
-        #include "math.h"
-
-        __device__ void apply_ratio_scale(fType flux1, fType flux2,
-                                          fType ratio_scale, bool sum_const,
-                                          fType &scaled_flux1,
-                                          fType &scaled_flux2) {
-            // apply a ratio for two fluxes, taken from pisa v2
-		    if (sum_const){
-		        // keep sum of flux1, flux2 constant
-		        fType orig_ratio = flux1/flux2;
-		        fType orig_sum = flux1 + flux2;
-		        scaled_flux2 = orig_sum / (1 + ratio_scale*orig_ratio);
-		        scaled_flux1 = ratio_scale*orig_ratio*scaled_flux2;
-		        }
-		    else {
-		        // don't keep sum of flux1, flux2 constant
-		        scaled_flux1 = ratio_scale*flux1;
-                        scaled_flux2 = flux2;
-		        }
-		}
-
-        __device__ fType sign(fType x) {
-		    // why tf is there no signum function in math.h ??
-		    int sgn;
-		    if (x > 0.0) sgn= 1.;
-		    if (x < 0.0) sgn= -1.;
-		    if (x == 0.0) sgn= 0.;
-		    return sgn;
-	    }
-
-        __device__ fType spectral_index_scale(fType true_energy,
-                                              fType egy_pivot,
-                                              fType delta_index) {
-            fType scale = pow((true_energy/egy_pivot),delta_index);
-            return scale;
-        }
-=======
     '''
     This is a collection of CUDA functions to calculate event weights on GPU
     some code is from copying PISAv2 nad oscfit python code and c++-izing it
@@ -123,7 +74,6 @@
                 fType scale = pow((true_energy/egy_pivot),delta_index);
                 return scale;
             }
->>>>>>> 04e65ce7
 
 	    // These parameters are obtained from fits to the paper of Barr
 	    // E dependent ratios, max differences per flavor (Fig.7)
@@ -137,7 +87,7 @@
 	    __device__ fType x1e = 0.5;
 	    __device__ fType x2e = 3.;
 
-        // Zenith dependent amplitude, max differences per flavor (Fig. 9)
+	    // Zenith dependent amplitude, max differences per flavor (Fig. 9)
 	    __device__ fType z1max_mu = 0.6;
 	    __device__ fType z2max_mu = 5.;
 	    __device__ fType z1max_e  = 0.3;
@@ -148,139 +98,6 @@
 	    __device__ fType x1z = 0.5;
 	    __device__ fType x2z = 2.;
 
-<<<<<<< HEAD
-        __device__ fType LogLogParam(fType energy, fType y1, fType y2,
-                                     fType x1, fType x2, bool use_cutoff,
-                                     fType cutoff_value) {
-            fType nu_nubar = sign(y2);
-            if (nu_nubar == 0.0) nu_nubar = 1.;
-            y1 = sign(y1)*log10(abs(y1)+0.0001);
-            y2 = log10(abs(y2+0.0001));
-            fType modification = nu_nubar*pow(10., (((y2-y1)/(x2-x1))*(log10(energy)-x1)+y1-2.));
-            if (use_cutoff) modification *= exp(-1.*energy/cutoff_value);
-            return modification;
-        }
-
-        __device__ fType norm_fcn(fType x, fType A, fType sigma){
-            return A/sqrt(2*M_PI*pow(sigma,2)) * exp(-pow(x,2)/(2*pow(sigma,2)));
-        }
-
-        __device__ fType ModNuMuFlux(fType energy, fType czenith, fType e1,
-                                     fType e2, fType z1, fType z2) {
-		    fType A_ave = LogLogParam(energy, e1max_mu*e1, e2max_mu*e2, x1e, x2e, false, 0);
-		    fType A_shape = 2.5*LogLogParam(energy, z1max_mu*z1, z2max_mu*z2, x1z, x2z, true, numu_cutoff);
-		    return A_ave - (norm_fcn(czenith, A_shape, 0.32) - 0.75*A_shape);
-        }
-
-        __device__ fType ModNuEFlux(fType energy, fType czenith, fType e1mu,
-                                    fType e2mu, fType z1mu, fType z2mu,
-                                    fType e1e, fType e2e, fType z1e,
-                                    fType z2e) {
-		    fType A_ave = LogLogParam(energy, e1max_mu*e1mu + e1max_e*e1e, e2max_mu*e2mu + e2max_e*e2e, x1e, x2e, false, 0);
-		    fType A_shape = 1.*LogLogParam(energy, z1max_mu*z1mu + z1max_e*z1e, z2max_mu*z2mu + z2max_e*z2e, x1z, x2z, true, nue_cutoff);
-		    return A_ave - (1.5*norm_fcn(czenith, A_shape, 0.4) - 0.7*A_shape);
-        }
-
-        __device__ fType modRatioUpHor(const int kFlav, fType true_energy,
-                                       fType true_coszen, fType uphor) {
-            fType A_shape;
-            if (kFlav == 0){
-                A_shape = 1.*abs(uphor)*LogLogParam(true_energy, (z1max_e+z1max_mu), (z2max_e+z2max_mu), x1z, x2z, true, nue_cutoff);
-            }
-            if (kFlav == 1){
-                A_shape = 1.*abs(uphor)*LogLogParam(true_energy, z1max_mu, z2max_mu, x1z, x2z, true, numu_cutoff);
-            }
-            return 1-3.5*sign(uphor)*norm_fcn(true_coszen, A_shape, 0.35);
-        }
-
-        __device__ fType modRatioNuBar(const int kNuBar, const int kFlav, fType
-                                       true_e, fType true_cz, fType nu_nubar,
-                                       fType nubar_sys) {
-		    //not sure what nu_nubar is, only found this line in the documentation:
-		    // +1 applies the change to neutrinos, 0 to antineutrinos. Anything in between is shared
-            fType modfactor;
-		    if (kFlav == 0)
-		        modfactor = nubar_sys * ModNuEFlux(true_e, true_cz, 1.0, 1.0, 1.0, 1.0, 1.0, 1.0, 1.0, 1.0);
-		    if (kFlav == 1)
-		        modfactor = nubar_sys * ModNuMuFlux(true_e, true_cz, 1.0, 1.0, 1.0, 1.0);
-		    if (kNuBar < 0)
-		        return 1./(1+(1-nu_nubar)*modfactor);
-		    if (kNuBar > 0)
-		        return 1. + modfactor*nu_nubar;
-        }
-
-        __global__ void weights(const int n_evts, fType *weighted_aeff, fType *true_energy, fType *true_coszen,
-                                fType *neutrino_nue_flux, fType *neutrino_numu_flux,
-                                fType *neutrino_oppo_nue_flux, fType *neutrino_oppo_numu_flux,
-                                fType *linear_fit_MaCCQE, fType *quad_fit_MaCCQE,
-                                fType *linear_fit_MaCCRES, fType *quad_fit_MaCCRES,
-                                fType *prob_e, fType *prob_mu, fType *pid, fType *weight_cscd, fType *weight_trck,
-                                fType livetime, fType pid_bound, fType pid_remove, fType aeff_scale,
-                                fType nue_numu_ratio, fType nu_nubar_ratio, const int kNuBar, fType delta_index,
-                                fType Barr_uphor_ratio, fType Barr_nu_nubar_ratio,
-                                fType Genie_Ma_QE, fType Genie_Ma_RES) {
-            int idx = threadIdx.x + blockDim.x * blockIdx.x;
-
-            if (idx >= n_evts)
-                return;
-
-            //apply flux systematics
-            // nue/numu ratio
-            // for neutrinos
-            fType idx_scale = spectral_index_scale(true_energy[idx], 24.0900951261, delta_index);
-
-            fType scaled_nue_flux, scaled_numu_flux;
-            apply_ratio_scale(neutrino_nue_flux[idx], neutrino_numu_flux[idx], nue_numu_ratio, false,
-                              scaled_nue_flux, scaled_numu_flux);
-            // and the opposite (bar) type
-            fType scaled_nue_oppo_flux, scaled_numu_oppo_flux;
-            apply_ratio_scale(neutrino_oppo_nue_flux[idx], neutrino_oppo_numu_flux[idx], nue_numu_ratio, false,
-                              scaled_nue_oppo_flux, scaled_numu_oppo_flux);
-            // nu/nubar ratio
-            fType scaled_nue_flux2, scaled_nue_oppo_flux2;
-            fType scaled_numu_flux2, scaled_numu_oppo_flux2;
-
-            if (kNuBar < 0){
-                apply_ratio_scale(scaled_nue_oppo_flux, scaled_nue_flux, nu_nubar_ratio, false,
-                                  scaled_nue_oppo_flux2, scaled_nue_flux2);
-                apply_ratio_scale(scaled_numu_oppo_flux, scaled_numu_flux, nu_nubar_ratio, false,
-                                  scaled_numu_oppo_flux2, scaled_numu_flux2);
-            }
-            else {
-                apply_ratio_scale(scaled_nue_flux, scaled_nue_oppo_flux, nu_nubar_ratio, false,
-                                  scaled_nue_flux2, scaled_nue_oppo_flux2);
-                apply_ratio_scale(scaled_numu_flux, scaled_numu_oppo_flux, nu_nubar_ratio, false,
-                                  scaled_numu_flux2, scaled_numu_oppo_flux2);
-            }
-
-            // Barr flux
-            scaled_nue_flux2 *= modRatioNuBar(kNuBar, 0, true_energy[idx], true_coszen[idx], 1.0, Barr_nu_nubar_ratio);
-            scaled_nue_flux2 *= modRatioUpHor(0, true_energy[idx], true_coszen[idx], Barr_uphor_ratio);
-            scaled_numu_flux2 *= modRatioNuBar(kNuBar, 1, true_energy[idx], true_coszen[idx], 1.0, Barr_nu_nubar_ratio);
-            scaled_numu_flux2 *= modRatioUpHor(1, true_energy[idx], true_coszen[idx], Barr_uphor_ratio);
-
-            // GENIE axial mass sys
-            fType aeff_QE =  1. + quad_fit_MaCCQE[idx]*pow(Genie_Ma_QE,2) + linear_fit_MaCCQE[idx]*Genie_Ma_QE;
-            fType aeff_RES =  1. + quad_fit_MaCCRES[idx]*pow(Genie_Ma_RES,2) + linear_fit_MaCCRES[idx]*Genie_Ma_RES;
-
-            // calc weight
-            fType w = idx_scale * aeff_scale * livetime * weighted_aeff[idx] * aeff_QE * aeff_RES *
-                     ((scaled_nue_flux2 * prob_e[idx]) + (scaled_numu_flux2 * prob_mu[idx]));
-            // distinguish between PID classes
-            weight_cscd[idx] = ((pid[idx] < pid_bound) && (pid[idx] >= pid_remove)) * w;
-            weight_trck[idx] = (pid[idx] >= pid_bound) * w;
-        }
-
-        __global__ void sumw2(const int n_evts, fType *weight_cscd, fType *weight_trck,
-                              fType *sumw2_cscd, fType *sumw2_trck) {
-            int idx = threadIdx.x + blockDim.x * blockIdx.x;
-            if (idx < n_evts) {
-                sumw2_cscd[idx] = weight_cscd[idx] * weight_cscd[idx];
-                sumw2_trck[idx] = weight_trck[idx] * weight_trck[idx];
-            }
-        }
-        """
-=======
             __device__ fType LogLogParam(fType energy, fType y1, fType y2, fType x1, fType x2, bool use_cutoff, fType cutoff_value){
                 // oscfit function
                 fType nu_nubar = sign(y2);
@@ -454,7 +271,6 @@
                 }
           """
         # compile
->>>>>>> 04e65ce7
         include_path = os.path.expandvars('$PISA/pisa/stages/osc/grid_propagator/')
         module = SourceModule(kernel_template, include_dirs=[include_path], keep=True)
         self.weights_fun = module.get_function("weights")
@@ -496,7 +312,7 @@
                     Genie_Ma_QE, Genie_Ma_RES,
                     **kwargs):
         # block and grid dimensions
-        bdim = (256, 1, 1)
+        bdim = (256,1,1)
         dx, mx = divmod(n_evts, bdim[0])
         gdim = ((dx + (mx>0)) * bdim[0], 1)
         self.weights_fun(n_evts, weighted_aeff, true_energy, true_coszen,
@@ -506,16 +322,11 @@
                             linear_fit_MaCCRES, quad_fit_MaCCRES,
                             prob_e, prob_mu, pid, weight_cscd, weight_trck,
                             FTYPE(livetime), FTYPE(pid_bound), FTYPE(pid_remove), FTYPE(aeff_scale),
-<<<<<<< HEAD
-                            FTYPE(nue_numu_ratio), FTYPE(nu_nubar_ratio), np.int32(kNuBar), FTYPE(delta_index),
-                            FTYPE(Barr_uphor_ratio), FTYPE(Barr_nu_nubar_ratio),
-=======
->>>>>>> 04e65ce7
                             FTYPE(Genie_Ma_QE), FTYPE(Genie_Ma_RES),
                             block=bdim, grid=gdim)
 
     def calc_sumw2(self, n_evts, weight_cscd, weight_trck, sumw2_cscd, sumw2_trck, **kwargs):
-        bdim = (256, 1, 1)
+        bdim = (256,1,1)
         dx, mx = divmod(n_evts, bdim[0])
         gdim = ((dx + (mx>0)) * bdim[0], 1)
         self.sumw2_fun(n_evts, weight_cscd, weight_trck, sumw2_cscd, sumw2_trck, block=bdim, grid=gdim)
