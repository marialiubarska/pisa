# authors: P.Eller (pde3@psu.edu)
# date:   September 2016


import time

import numpy as np
import pycuda.driver as cuda
import pycuda.autoinit

from pisa import ureg, Q_, FTYPE
from pisa.core.binning import OneDimBinning, MultiDimBinning
from pisa.core.events import Events
from pisa.core.map import Map, MapSet
from pisa.core.param import ParamSet
from pisa.core.stage import Stage
from pisa.stages.mc.GPUWeight import GPUWeight
from pisa.stages.osc.prob3gpu import prob3gpu
from pisa.utils.comparisons import normQuant
from pisa.utils.config_parser import split
from pisa.utils.hash import hash_obj
from pisa.utils.log import logging
from pisa.utils.resources import find_resource
from copy import deepcopy


__all__ = ['gpu']


class gpu(Stage):
    """
    GPU accelerated (pyCUDA) service to compute histograms based on reweighted
    MC events.

    Parameters
    ----------
    params : ParamSet or sequence with which to instantiate a ParamSet.
        Expected params are:

            detector_depth : float
            earth_model : PREM file path
            prop_height : quantity (dimensionless)
            YeI : quantity (dimensionless)
            YeO : quantity (dimensionless)
            YeM : quantity (dimensionless)
            theta12 : quantity (angle)
            theta13 : quantity (angle)
            theta23 : quantity (angle)
            deltam21 : quantity (mass^2)
            deltam31 : quantity (mass^2)
            deltacp : quantity (angle)
            no_nc_osc : bool
                don't oscillate NC events, but rather assign probabilities 1 for nue->nue and numu->numu, and 0 for nutau->nutau
            nu_nubar_ratio : quantity (dimensionless)
            nue_numu_ratio : quantity (dimensionless)
            livetime : quantity (time)
            aeff_scale : quantity (dimensionless)
            delta_index : quantity (dimensionless)
            Barr_uphor_ratio : quantity (dimensionless)
            Barr_nu_nubar_ratio : quantity (dimensionless)
            Genie_Ma_QE : quantity (dimensionless)
            Genie_Ma_RES : quantity (dimensionless)
            events_file : hdf5 file path (output from make_events), including flux weights and Genie systematics coefficients
            nutau_cc_norm : quantity (dimensionless)
            nutau_norm : quantity (dimensionless)
            reco_e_res_raw : quantity (dimensionless)
            reco_e_scale_raw : quantity (dimensionless)
            reco_cz_res_raw :quantity (dimensionless)
            bdt_cut : quantity (dimensionless)
            kde : bool
                apply KDE smoothing to outputs (d2d)
            hist_e_scale : quantity (dimensionless)
                scale factor for energy bin edges, as a reco E systematic

    Notes
    -----
    This stage takes as inputs hdf5 events files that already iclude the
    nominal flux weights and genie systematic coefficients. The files are
    expected to contain
        true_energy : true energy of the event in GeV
        true_coszen : true coszen of the event
        reco_energy : reco energy of the event in GeV
        reco_coszen : reco coszen of the event
        neutrino_nue_flux : flux weight for nu_e in case of neutrino, or anti-nu_e in case of anti-neutrino event
        neutrino_numu_flux : flux weight for nu_mu in case of neutrino, or anti-nu_mu in case of anti-neutrino event
        neutrino_oppo_nue_flux:flux weight for anti-nu_e in case of neutrino, or nu_e in case of anti-neutrino event
        neutrino_oppo_numu_flux :flux weight for anti-nu_mu in case of neutrino, or nu_mu in case of anti-neutrino event
        weighted_aeff : effective are weight for event
        pid : pid value

    and more optional:
        dunkman_l5 : BDT value
        linear_fit_maccqe : Genie CC quasi elastic linear coefficient
        quad_fit_maccqe : Genie CC quasi elastic quadratic coefficient
        linear_fit_maccres : Genie CC resonance linear coefficient
        quad_fit_maccres : Genie CC resonance quadratic coefficient

    the dictionary self.events_dict is the central object here:
    it contains two dictionaries for every flavour:
        * host : all event arrays on CPU
        * device : pointers to the same arrays, but on GPU
    and some additional keys like:
        * n_evts : number of events
        * hist : retrieved histogram
        * ...

    All floats (arrays) on GPU are of type FTYPE, currently double precision

    """
    def __init__(self, params, output_binning, disk_cache=None,
                 memcache_deepcopy=True, error_method=None, output_names=None,
                 outputs_cache_depth=20, debug_mode=None):

        self.osc_params = (
            'detector_depth',
            'earth_model',
            'prop_height',
            'YeI',
            'YeO',
            'YeM',
            'theta12',
            'theta13',
            'theta23',
            'deltam21',
            'deltam31',
            'deltacp',
            'no_nc_osc'
        )

        self.weight_params = (
            'nu_nubar_ratio',
            'nue_numu_ratio',
            'livetime',
            'aeff_scale',
            'delta_index',
            'Barr_uphor_ratio',
            'Barr_nu_nubar_ratio',
            'Genie_Ma_QE',
            'Genie_Ma_RES'
        )

        self.other_params = (
            'events_file',
            'nutau_cc_norm',
            'nutau_norm',
            'reco_e_res_raw',
            'reco_e_scale_raw',
            'reco_cz_res_raw',
            'hist_e_scale',
            'bdt_cut',
            'kde',
            'cut_outer',
        )

        expected_params = (self.osc_params + self.weight_params +
                           self.other_params)

        output_names = split(output_names)

        super(self.__class__, self).__init__(
            use_transforms=False,
            params=params,
            expected_params=expected_params,
            output_names=output_names,
            error_method=error_method,
            memcache_deepcopy=memcache_deepcopy,
            outputs_cache_depth=outputs_cache_depth,
            output_binning=output_binning,
            debug_mode=debug_mode
        )

        if self.params.kde.value:
            from pisa.utils.kde_hist import kde_histogramdd
            self.kde_histogramdd = kde_histogramdd
        else:
            #otherwise that
            from pisa.utils.gpu_hist import GPUHist
            self.GPUHist = GPUHist

        self.is_initialized = False

    def validate_params(self, params):
        # Not a good idea to scale nutau norm, without the NC events being
        # oscillated
        if params.nutau_norm.value != 1.0 or not params.nutau_norm.is_fixed:
            assert (params.no_nc_osc.value == False), 'If you want NC tau events scaled, you should oscillate them -> set no_nc_osc to False!!!'
        if params.hist_e_scale.is_fixed == False or params.hist_e_scale.value != 1.0:
            assert (params.kde.value == False), 'The hist_e_scale can only be used with histograms, not KDEs!'


    def initialize(self):
        # Store hashes for caching that is done inside the stage
        self.osc_hash = None
        self.gpu_weight_hash = None

        # Reset fixed errors
        self.fixed_error = None

        # Initialize classes
        earth_model = find_resource(self.params.earth_model.value)
        YeI = self.params.YeI.value.m_as('dimensionless')
        YeO = self.params.YeO.value.m_as('dimensionless')
        YeM = self.params.YeM.value.m_as('dimensionless')
        prop_height = self.params.prop_height.value.m_as('km')
        detector_depth = self.params.detector_depth.value.m_as('km')

        # Prob3 GPU oscillations
        osc_params_subset = []
        for param in self.params:
            if param.name in self.osc_params:
                osc_params_subset.append(param)
        osc_params_subset = ParamSet(osc_params_subset)

        self.osc = prob3gpu(
            params=osc_params_subset,
            input_binning=None,
            output_binning=None,
            error_method=None,
            memcache_deepcopy=False,
            transforms_cache_depth=0,
            outputs_cache_depth=0,
        )

        # Weight calculator
        self.gpu_weight = GPUWeight()

        self.bin_names = self.output_binning.names
        self.bin_edges = []

        for i,name in enumerate(self.bin_names):
            if 'energy' in  name:
                bin_edges = self.output_binning[name].bin_edges.to('GeV').magnitude.astype(FTYPE)
                self.e_bin_number = i
            else:
                bin_edges = self.output_binning[name].bin_edges.magnitude.astype(FTYPE)
            self.bin_edges.append(bin_edges)

        if self.params.kde.value:
            # Right now we have to do pid 'by hand', this is ugly and needs to
            # be generalized
            self.pid_bin = self.bin_names.index('pid')
            self.bin_names.pop(self.pid_bin)
            self.pid_bin_edges = self.bin_edges.pop(self.pid_bin)
            d2d_binning = []
            for b in self.output_binning:
                if not b.name == 'pid':
                    d2d_binning.append(b)
            self.d2d_binning = MultiDimBinning(d2d_binning)
            assert self.error_method == None

        else:
            # GPU histogramer
<<<<<<< HEAD
            bin_edges = deepcopy(self.bin_edges)
            bin_edges[self.e_bin_number] *= FTYPE(self.params.hist_e_scale.value.m_as('dimensionless'))
            self.histogrammer = self.GPUhist(*bin_edges)
=======
            self.histogrammer = self.GPUHist(*self.bin_edges)
>>>>>>> 0c2467d6

        # load events
        self.load_events()

        self.is_initialized = True

    def _compute_nominal_outputs(self):
        if not self.is_initialized:
            self.initialize()

    def load_events(self):
        # --- Load events
        # open Events file
        evts = Events(self.params.events_file.value)
        bdt_cut = self.params.bdt_cut.value.m_as('dimensionless')

        # Load and copy events
        variables = [
            'true_energy',
            'true_coszen',
            'reco_energy',
            'reco_coszen',
            'neutrino_nue_flux',
            'neutrino_numu_flux',
            'neutrino_oppo_nue_flux',
            'neutrino_oppo_numu_flux',
            'weighted_aeff',
            'pid',
            'dunkman_L5',
            'linear_fit_MaCCQE',
            'quad_fit_MaCCQE',
            'linear_fit_MaCCRES',
            'quad_fit_MaCCRES',
        ]

        # Allocate empty arrays (filled with 1s) on GPU
        empty = [
            'prob_e',
            'prob_mu',
            'weight',
            'scaled_nue_flux',
            'scaled_numu_flux',
            'scaled_nue_flux_shape',
            'scaled_numu_flux_shape'
        ]
        if self.error_method in ['sumw2', 'fixed_sumw2']:
            empty += ['sumw2']

        # List of flav_ints to use and corresponding number used in several
        # parts of the code
        self.flavs = [
            'nue_cc',
            'numu_cc',
            'nutau_cc',
            'nue_nc',
            'numu_nc',
            'nutau_nc',
            'nuebar_cc',
            'numubar_cc',
            'nutaubar_cc',
            'nuebar_nc',
            'numubar_nc',
            'nutaubar_nc'
        ]

        # Corresponding numbers for the flavours defined above, needed bi Prob3
        kFlavs = [0, 1, 2] * 4
        kNuBars = [1] *6 + [-1] * 6

        for flav, kFlav, kNuBar in zip(self.flavs, kFlavs, kNuBars):
            cuts = []
            if self.params.cut_outer.value:
                for name, edge in zip(self.bin_names, self.bin_edges):
                    cuts.append(evts[flav][name] >= edge[0])
                    cuts.append(evts[flav][name] <= edge[-1])
            if evts[flav].has_key('dunkman_L5'):
                if bdt_cut is not None:
                    # only keep events using bdt_score > bdt_cut
                    l5_bdt_score = evts[flav]['dunkman_L5'].astype(FTYPE)
                    cuts.append(l5_bdt_score >= bdt_cut)
            if len(cuts) > 0:
                cut = np.all(cuts, axis=0)
                for var in variables:
                    try:
                        #if cut is not None:
                        evts[flav][var] = evts[flav][var][cut]
                    except KeyError:
                        pass

        logging.debug('read in events and copy to GPU')
        start_t = time.time()
        # setup all arrays that need to be put on GPU
        self.events_dict = {}
        for flav, kFlav, kNuBar in zip(self.flavs, kFlavs, kNuBars):
            self.events_dict[flav] = {}
            # neutrinos: 1, anti-neutrinos: -1
            self.events_dict[flav]['kNuBar'] = kNuBar
            # electron: 0, muon: 1, tau: 2
            self.events_dict[flav]['kFlav'] = kFlav
            # Host arrays
            self.events_dict[flav]['host'] = {}
            for var in variables:
                try:
                    self.events_dict[flav]['host'][var] = (
                        evts[flav][var].astype(FTYPE)
                    )
                except KeyError:
                    # if variable doesn't exist (e.g. axial mass coeffs, just
                    # fill in ones) only warn first time
                    if flav == self.flavs[0]:
                        logging.warning('replacing variable %s by ones'%var)
                    self.events_dict[flav]['host'][var] = np.ones_like(
                        evts[flav]['true_energy'],
                        dtype=FTYPE
                    )
            self.events_dict[flav]['n_evts'] = np.uint32(
                len(self.events_dict[flav]['host'][variables[0]])
            )
            #select even 50%
            #self.events_dict[flav]['host']['weighted_aeff'][::2] = 0
            #select odd 50%
            #self.events_dict[flav]['host']['weighted_aeff'][1::2] = 0
            #every 10th event only
            #cut = np.zeros_like(self.events_dict[flav]['host']['weighted_aeff'])
            #cut[9::10] = 1
            #self.events_dict[flav]['host']['weighted_aeff']*=cut
            for var in empty:
                if (self.params.no_nc_osc and
                        ((flav in ['nue_nc', 'nuebar_nc'] and var == 'prob_e')
                         or (flav in ['numu_nc', 'numubar_nc']
                             and var == 'prob_mu'))):
                    # in case of not oscillating NC events, we can set the
                    # probabilities of nue->nue and numu->numu at 1, and
                    # nutau->nutau at 0
                    self.events_dict[flav]['host'][var] = np.ones(
                        self.events_dict[flav]['n_evts'], dtype=FTYPE
                    )
                else:
                    self.events_dict[flav]['host'][var] = np.zeros(self.events_dict[flav]['n_evts'], dtype=FTYPE)
            # Calulate layers (every particle crosses a number of layers in the earth with different densities, and for a given length
            # these depend only on the earth model (PREM) and the true coszen of an event. Therefore we can calculate these for once and are done
            self.events_dict[flav]['host']['numLayers'], \
                self.events_dict[flav]['host']['densityInLayer'], \
                self.events_dict[flav]['host']['distanceInLayer'] = \
                self.osc.calc_layers(self.events_dict[flav]['host']['true_coszen'])
        end_t = time.time()
        logging.debug('layers done in %.4f ms'%((end_t - start_t) * 1000))

        # Copy arrays to GPU
        start_t = time.time()
        for flav in self.flavs:
            self.events_dict[flav]['device'] = {}
            for key, val in self.events_dict[flav]['host'].items():
                self.events_dict[flav]['device'][key] = cuda.mem_alloc(
                    val.nbytes
                )
                cuda.memcpy_htod(self.events_dict[flav]['device'][key], val)
        end_t = time.time()
        logging.debug('copy done in %.4f ms'%((end_t - start_t) * 1000))

        # Apply raw reco sys
        self.apply_reco()

    def apply_reco(self):
        """Apply raw reco systematics (to use as inputs to polyfit stage)"""
        for flav in self.flavs:
            # Apply energy reco sys
            f = self.params.reco_e_res_raw.value.m_as('dimensionless')
            g = self.params.reco_e_scale_raw.value.m_as('dimensionless')
            self.events_dict[flav]['host']['reco_energy'] = (
                g * ((1.-f) * self.events_dict[flav]['host']['true_energy']
                     + f * self.events_dict[flav]['host']['reco_energy'])
            ).astype(FTYPE)

            # Apply coszen reco sys
            f = self.params.reco_cz_res_raw.value.m_as('dimensionless')
<<<<<<< HEAD
            # convert in terms of angle, not cosine
            self.events_dict[flav]['host']['reco_coszen'] = \
                np.cos(((1.-f) * np.arccos(self.events_dict[flav]['host']['true_coszen']) + \
                        f * np.arccos(self.events_dict[flav]['host']['reco_coszen']))).astype(FTYPE)
            # Make sure everything is within -1 <= coszen <= 1, otherwise reflect
            while np.any(self.events_dict[flav]['host']['reco_coszen']<-1) or \
                np.any(self.events_dict[flav]['host']['reco_coszen']>1):
                self.events_dict[flav]['host']['reco_coszen'][self.events_dict[flav]['host']['reco_coszen']>1] = \
                    2-self.events_dict[flav]['host']['reco_coszen'][self.events_dict[flav]['host']['reco_coszen']>1]
                self.events_dict[flav]['host']['reco_coszen'][self.events_dict[flav]['host']['reco_coszen']<-1] = \
                    -2-self.events_dict[flav]['host']['reco_coszen'][self.events_dict[flav]['host']['reco_coszen']<-1]
=======
            self.events_dict[flav]['host']['reco_coszen'] = (
                (1.-f) * self.events_dict[flav]['host']['true_coszen']
                + f * self.events_dict[flav]['host']['reco_coszen']
            ).astype(FTYPE)

            # Make sure everything is within -1 <= coszen <= 1, otherwise
            # reflect
            reco_cz = self.events_dict[flav]['host']['reco_coszen']
            lt_m1_mask = reco_cz < -1
            gt_p1_mask = reco_cz > 1
            while np.any(lt_m1_mask + gt_p1_mask):
                reco_cz[gt_p1_mask] = 2 - reco_cz[gt_p1_mask]
                reco_cz[lt_m1_mask] = -2 - reco_cz[lt_m1_mask]
                lt_m1_mask = reco_cz < -1
                gt_p1_mask = reco_cz > 1
>>>>>>> 0c2467d6

            self.update_device_arrays(flav, 'reco_energy')
            self.update_device_arrays(flav, 'reco_coszen')

    def update_device_arrays(self, flav, var):
        """Helper function to update device arrays"""
        self.events_dict[flav]['device'][var].free()
        self.events_dict[flav]['device'][var] = cuda.mem_alloc(
            self.events_dict[flav]['host'][var].nbytes
        )
        cuda.memcpy_htod(
            self.events_dict[flav]['device'][var],
            self.events_dict[flav]['host'][var]
        )

    def get_device_arrays(self, variables=['weight']):
        """Copy back event by event information into the host dict"""
        for flav in self.flavs:
            for var in variables:
                buff = np.ones(self.events_dict[flav]['n_evts'], dtype=FTYPE)
                cuda.memcpy_dtoh(buff, self.events_dict[flav]['device'][var])
                self.events_dict[flav]['host'][var] = buff

    def sum_array(self, x, n_evts):
        """Helper function to compute the sum over a device array"""
        out = np.array([0.], dtype=FTYPE)
        d_out = cuda.mem_alloc(out.nbytes)
        cuda.memcpy_htod(d_out, out)
        self.gpu_weight.calc_sum(n_evts, x, d_out)
        cuda.memcpy_dtoh(out, d_out)
        return out[0]

    def _compute_outputs(self, inputs=None):
        logging.debug('retreive weighted histo')

        # Get hash to decide whether expensive stuff needs to be recalculated
        osc_param_vals = [self.params[name].value for name in self.osc_params]
        gpu_weight_vals = [self.params[name].value
                           for name in self.gpu_weight_params]
        if self.full_hash:
            osc_param_vals = normQuant(osc_param_vals)
            gpu_weight_vals = normQuant(gpu_weight_vals)
        osc_hash = hash_obj(osc_param_vals, full_hash=self.full_hash)
        gpu_weight_hash = hash_obj(gpu_weight_vals, full_hash=self.full_hash)

        recalc_osc = not (osc_hash == self.osc_hash)
        recalc_weight = True

        if recalc_weight:
            livetime = self.params.livetime.value.m_as('seconds')
            aeff_scale = self.params.aeff_scale.value.m_as('dimensionless')
            nue_numu_ratio = self.params.nue_numu_ratio.value.m_as('dimensionless')
            nu_nubar_ratio = self.params.nu_nubar_ratio.value.m_as('dimensionless')
            delta_index = self.params.delta_index.value.m_as('dimensionless')
            Barr_uphor_ratio = self.params.Barr_uphor_ratio.value.m_as('dimensionless')
            Barr_nu_nubar_ratio = self.params.Barr_nu_nubar_ratio.value.m_as('dimensionless')
            Genie_Ma_QE = self.params.Genie_Ma_QE.value.m_as('dimensionless')
            Genie_Ma_RES = self.params.Genie_Ma_RES.value.m_as('dimensionless')

        if recalc_osc:
            theta12 = self.params.theta12.value.m_as('rad')
            theta13 = self.params.theta13.value.m_as('rad')
            theta23 = self.params.theta23.value.m_as('rad')
            deltam21 = self.params.deltam21.value.m_as('eV**2')
            deltam31 = self.params.deltam31.value.m_as('eV**2')
            deltacp = self.params.deltacp.value.m_as('rad')
            self.osc.update_MNS(theta12, theta13, theta23, deltam21, deltam31,
                                deltacp)

        tot = 0
        start_t = time.time()
        for flav in self.flavs:
            # Calculate osc probs, filling the device arrays with probabilities
            if recalc_osc:
                if not (self.params.no_nc_osc.value and flav.endswith('_nc')):
                    self.osc.calc_probs(
                        self.events_dict[flav]['kNuBar'],
                        self.events_dict[flav]['kFlav'],
                        self.events_dict[flav]['n_evts'],
                        **self.events_dict[flav]['device']
                    )

            # Calculate weights
            if recalc_weight:
                # Calcukate the flux weights
                self.gpu_weight.calc_flux(
                    self.events_dict[flav]['n_evts'],
                    nue_numu_ratio=nue_numu_ratio,
                    nu_nubar_ratio=nu_nubar_ratio,
                    kNuBar=self.events_dict[flav]['kNuBar'],
                    delta_index=delta_index,
                    Barr_uphor_ratio=Barr_uphor_ratio,
                    Barr_nu_nubar_ratio=Barr_nu_nubar_ratio,
                    **self.events_dict[flav]['device']
                )

                # Calculate global scales for flux normalizations
                #nue_flux_norm_n = self.sum_array(self.events_dict[flav]['device']['scaled_nue_flux'], self.events_dict[flav]['n_evts'])
                #nue_flux_norm_d = self.sum_array(self.events_dict[flav]['device']['scaled_nue_flux_shape'], self.events_dict[flav]['n_evts'])
                #nue_flux_norm = nue_flux_norm_n / nue_flux_norm_d
                nue_flux_norm = 1.
                #numu_flux_norm_n = self.sum_array(self.events_dict[flav]['device']['scaled_numu_flux'], self.events_dict[flav]['n_evts'])
                #numu_flux_norm_d = self.sum_array(self.events_dict[flav]['device']['scaled_numu_flux_shape'], self.events_dict[flav]['n_evts'])
                #numu_flux_norm = numu_flux_norm_n / numu_flux_norm_d
                numu_flux_norm = 1.

                # Calculate the event weights, from osc. probs and flux weights
                # global scaling factors for the nue and numu flux can be
                # given, for normalization purposes
                self.gpu_weight.calc_weight(
                    self.events_dict[flav]['n_evts'],
                    livetime=livetime,
                    nue_flux_norm=nue_flux_norm,
                    numu_flux_norm=numu_flux_norm,
                    aeff_scale=aeff_scale,
                    kNuBar=self.events_dict[flav]['kNuBar'],
                    Genie_Ma_QE=Genie_Ma_QE,
                    Genie_Ma_RES=Genie_Ma_RES,
                    **self.events_dict[flav]['device']
                )

                # Calculate weights squared, for error propagation
                if self.error_method in ['sumw2', 'fixed_sumw2']:
                    self.gpu_weight.calc_sumw2(self.events_dict[flav]['n_evts'], **self.events_dict[flav]['device'])

            tot += self.events_dict[flav]['n_evts']
        end_t = time.time()
        logging.debug('GPU calc done in %.4f ms for %s events'%(((end_t - start_t) * 1000), tot))

        if self.params.kde.value:
            if recalc_osc or recalc_weight:
                start_t = time.time()
                #copy back weights
                self.get_device_arrays(variables=['weight'])

                for flav in self.flavs:
                    # loop over pid bins and for every bin evaluate the KDEs
                    # and put them together into a 3d array
                    pid_stack = []
                    for pid in range(len(self.pid_bin_edges)-1):
                        mask_pid = (
                            (self.events_dict[flav]['host']['pid'] >= self.pid_bin_edges[pid])
                            & (self.events_dict[flav]['host']['pid'] < self.pid_bin_edges[pid+1])
                        )
                        data = np.array([
                            self.events_dict[flav]['host'][self.bin_names[0]][mask_pid],
                            self.events_dict[flav]['host'][self.bin_names[1]][mask_pid]
                        ])
                        weights = self.events_dict[flav]['host']['weight'][mask_pid]
                        pid_stack.append(
                            self.kde_histogramdd(
                                data.T,
                                weights=weights,
                                binning=self.d2d_binning,
                                coszen_name='reco_coszen',
                                use_cuda=True,
                                bw_method='silverman',
                                alpha=1.0,
                                oversample=1,
                                coszen_reflection=0.5,
                                adaptive=True
                            )
                        )
                    hist = np.dstack(pid_stack)
                    if not self.pid_bin == 2:
                        hist = np.swapaxes(hist, self.pid_bin, 2)
                    self.events_dict[flav]['hist'] = hist
                end_t = time.time()
                logging.debug('KDE done in %.4f ms for %s events'
                              %(((end_t - start_t) * 1000), tot))
        else:
            # hist_e_scale:
            bin_edges = deepcopy(self.bin_edges)
            bin_edges[self.e_bin_number] *= FTYPE(self.params.hist_e_scale.value.m_as('dimensionless'))
            #print self.params.hist_e_scale.value.m_as('dimensionless')
            #bin_edges[self.e_bin_number] *= 0.99
            #if self.params.hist_e_scale.value.m_as('dimensionless') != 1.0:
            #    print bin_edges[self.e_bin_number]
            #    print self.params.hist_e_scale.value.m_as('dimensionless')
            self.histogrammer.update_bin_edges(*bin_edges)

            if recalc_osc or recalc_weight:
                start_t = time.time()
                # Histogram events and download fromm GPU, if either weights or
                # osc changed
                if len(self.bin_names) == 2:
                    for flav in self.flavs:
                        hist = self.histogrammer.get_hist(
                            self.events_dict[flav]['n_evts'],
                            d_x = self.events_dict[flav]['device'][self.bin_names[0]],
                            d_y = self.events_dict[flav]['device'][self.bin_names[1]],
                            d_w = self.events_dict[flav]['device']['weight']
                        )
                        self.events_dict[flav]['hist'] = hist

                        if self.error_method in ['sumw2', 'fixed_sumw2']:
                            sumw2 = self.histogrammer.get_hist(
                                self.events_dict[flav]['n_evts'],
                                d_x=self.events_dict[flav]['device'][self.bin_names[0]],
                                d_y=self.events_dict[flav]['device'][self.bin_names[1]],
                                d_w=self.events_dict[flav]['device']['sumw2']
                            )
                            self.events_dict[flav]['sumw2'] = sumw2
                else:
                    for flav in self.flavs:
                        hist = self.histogrammer.get_hist(
                            self.events_dict[flav]['n_evts'],
                            d_x=self.events_dict[flav]['device'][self.bin_names[0]],
                            d_y=self.events_dict[flav]['device'][self.bin_names[1]],
                            d_z=self.events_dict[flav]['device'][self.bin_names[2]],
                            d_w=self.events_dict[flav]['device']['weight']
                        )
                        self.events_dict[flav]['hist'] = hist

                        if self.error_method in ['sumw2', 'fixed_sumw2']:
                            sumw2 = self.histogrammer.get_hist(
                                self.events_dict[flav]['n_evts'],
                                d_x=self.events_dict[flav]['device'][self.bin_names[0]],
                                d_y=self.events_dict[flav]['device'][self.bin_names[1]],
                                d_z=self.events_dict[flav]['device'][self.bin_names[2]],
                                d_w=self.events_dict[flav]['device']['sumw2']
                            )
                            self.events_dict[flav]['sumw2'] = sumw2

                end_t = time.time()
                logging.debug('GPU hist done in %.4f ms for %s events'
                              %(((end_t - start_t) * 1000), tot))

        # Set new hash
        self.osc_hash = osc_hash
        self.gpu_weight_hash = gpu_weight_hash

        # Add histos together into output names, and apply nutau normalizations
        # errors (sumw2) are also added, while scales are applied in quadrature
        # of course
        out_hists = {}
        out_sumw2 = {}
        for name in self.output_names:
            for flav in self.flavs:
                f = 1.0
                if flav in ['nutau_cc', 'nutaubar_cc']:
                    f *= self.params.nutau_cc_norm.value.m_as('dimensionless')
                if 'nutau' in flav:
                    f *= self.params.nutau_norm.value.m_as('dimensionless')
                if ('bar_nc' in flav and 'allbar_nc' in name) or ('_nc' in flav and 'all_nc' in name) or (flav in name):
                    if out_hists.has_key(name):
                        out_hists[name] += self.events_dict[flav]['hist'] * f
                        if self.error_method in ['sumw2', 'fixed_sumw2']:
                            out_sumw2[name] += self.events_dict[flav]['sumw2'] * f * f
                    else:
                        out_hists[name] = np.copy(self.events_dict[flav]['hist']) * f
                        if self.error_method in ['sumw2', 'fixed_sumw2']:
                            out_sumw2[name] = np.copy(self.events_dict[flav]['sumw2']) * f * f

        # Pack everything in a final PISA MapSet
        maps = []
        for name, hist in out_hists.items():
            if self.error_method == 'sumw2':
                maps.append(Map(name=name, hist=hist,
                                error_hist=np.sqrt(out_sumw2[name]),
                                binning=self.output_binning))
            # This is a special case where we always want the error to be the
            # same....so for the first Mapet it is taken from the calculation,
            # and every following time it is just euqal to the first one
            elif self.error_method == 'fixed_sumw2':
                if self.fixed_error == None:
                    self.fixed_error = {}
                if not self.fixed_error.has_key(name):
                    self.fixed_error[name] = np.sqrt(out_sumw2[name])
                maps.append(Map(name=name, hist=hist,
                                error_hist=self.fixed_error[name],
                                binning=self.output_binning))
            else:
                maps.append(Map(name=name, hist=hist,
                                binning=self.output_binning))

        return MapSet(maps, name='gpu_mc')<|MERGE_RESOLUTION|>--- conflicted
+++ resolved
@@ -250,13 +250,9 @@
 
         else:
             # GPU histogramer
-<<<<<<< HEAD
             bin_edges = deepcopy(self.bin_edges)
             bin_edges[self.e_bin_number] *= FTYPE(self.params.hist_e_scale.value.m_as('dimensionless'))
             self.histogrammer = self.GPUhist(*bin_edges)
-=======
-            self.histogrammer = self.GPUHist(*self.bin_edges)
->>>>>>> 0c2467d6
 
         # load events
         self.load_events()
@@ -433,19 +429,6 @@
 
             # Apply coszen reco sys
             f = self.params.reco_cz_res_raw.value.m_as('dimensionless')
-<<<<<<< HEAD
-            # convert in terms of angle, not cosine
-            self.events_dict[flav]['host']['reco_coszen'] = \
-                np.cos(((1.-f) * np.arccos(self.events_dict[flav]['host']['true_coszen']) + \
-                        f * np.arccos(self.events_dict[flav]['host']['reco_coszen']))).astype(FTYPE)
-            # Make sure everything is within -1 <= coszen <= 1, otherwise reflect
-            while np.any(self.events_dict[flav]['host']['reco_coszen']<-1) or \
-                np.any(self.events_dict[flav]['host']['reco_coszen']>1):
-                self.events_dict[flav]['host']['reco_coszen'][self.events_dict[flav]['host']['reco_coszen']>1] = \
-                    2-self.events_dict[flav]['host']['reco_coszen'][self.events_dict[flav]['host']['reco_coszen']>1]
-                self.events_dict[flav]['host']['reco_coszen'][self.events_dict[flav]['host']['reco_coszen']<-1] = \
-                    -2-self.events_dict[flav]['host']['reco_coszen'][self.events_dict[flav]['host']['reco_coszen']<-1]
-=======
             self.events_dict[flav]['host']['reco_coszen'] = (
                 (1.-f) * self.events_dict[flav]['host']['true_coszen']
                 + f * self.events_dict[flav]['host']['reco_coszen']
@@ -461,7 +444,6 @@
                 reco_cz[lt_m1_mask] = -2 - reco_cz[lt_m1_mask]
                 lt_m1_mask = reco_cz < -1
                 gt_p1_mask = reco_cz > 1
->>>>>>> 0c2467d6
 
             self.update_device_arrays(flav, 'reco_energy')
             self.update_device_arrays(flav, 'reco_coszen')
