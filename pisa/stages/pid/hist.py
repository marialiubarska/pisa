#
# PISA authors: Lukas Schulte
#               schulte@physik.uni-bonn.de
#               Justin L. Lanfranchi
#               jll1062+pisa@phys.psu.edu
#
# CAKE author: Shivesh Mandalia
#              s.p.mandalia@qmul.ac.uk
#
# date:    2016-05-13
"""
The purpose of this stage is to simulate the event classification of PINGU,
sorting the reconstructed nue CC, numu CC, nutau CC, and NC events into the
track and cascade channels.

This service in particular takes in events from a PISA HDF5 file to transform
a set of input map into a set of track and cascade maps.

For each particle "signature", a histogram in the input binning dimensions is
created, which gives the PID probabilities in each bin. The input maps are
transformed according to these probabilities to provide an output containing a
map for track-like events ('trck') and shower-like events ('cscd'), which is
then returned.

"""


from itertools import product

import numpy as np

from pisa.core.stage import Stage
from pisa.core.transform import BinnedTensorTransform, TransformSet
from pisa.utils.dataProcParams import DataProcParams
from pisa.utils.events import Events
from pisa.utils.flavInt import NuFlavIntGroup, ALL_NUFLAVINTS
from pisa.utils.log import logging
from pisa.utils.PIDSpec import PIDSpec
from pisa.utils.profiler import profile


class hist(Stage):
    """Parameterised MC PID based on an input PISA events HDF5 file.

    Transforms an input map of the specified particle "signature" (aka ID) into
    a map of the track-like events ('trck') and a map of the shower-like events
    ('cscd').

    Parameters
    ----------
    params : ParamSet or sequence with which to instantiate a ParamSet

        Parameters which set everything besides the binning.

        If str, interpret as resource location and load params from resource.
        If dict, set contained params. Format expected is
            {'<param_name>': <Param object or passable to Param()>}

        Parameters required by this service are
            * pid_events : Events or filepath
                Events object or file path to HDF5 file containing events

            * pid_ver : string
                Version of PID to use (as defined for this
                detector/geometry/processing)

            * pid_remove_true_downgoing : bool
                Remove MC-true-downgoing events

            TODO(shivesh): Either `pid_spec` or `pid_spec_source` can be used
            to define the PID specifications. Implement this behaviour and for
            the case when `pid_spec` is used, do a check to confirm that the
            pid_events object has the matching PID spec metadata
            * pid_spec : PIDSpec
                PIDSpec object which specifies the PID specifications

            * pid_spec_source : filepath
                Resource for loading PID specifications

            * compute_error : bool
                Compute histogram errors

    input_binning : MultiDimBinning
        Arbitrary number of dimensions accepted. Contents of the input
        `pid_events` parameter defines the possible binning dimensions. Name(s)
        of given binning(s) must match to a reco variable in `pid_events`.

    output_binning : MultiDimBinning

    transforms_cache_depth : int >= 0
    outputs_cache_depth : int >= 0


    Input Names
    ----------
    The `inputs` container must include objects with `name` attributes:
        * 'nue_cc'
        * 'nue_nc'
        * 'nuebar_cc'
        * 'nuebar_nc'
        * 'numu_cc'
        * 'numu_nc'
        * 'numubar_cc'
        * 'numubar_nc'
        * 'nutau_cc'
        * 'nutau_nc'
        * 'nutaubar_cc'
        * 'nutaubar_nc'

    Output Names
    ----------
    The `outputs` container generated by this service will be objects with the
    following `name` attribute:
        * 'nue_cc_trck'
        * 'numu_cc_trck'
        * 'nutau_cc_trck'
        * 'nuall_nc_trck'
        * 'nue_cc_cscd'
        * 'numu_cc_cscd'
        * 'nutau_cc_cscd'
        * 'nuall_nc_cscd'

    Notes
    ----------
    This service takes in events from a **joined** PISA HDF5 file. The current
    implementation of this service requires that the nodes on these file match
    a certain flavour/interaction combination or "particle signature", which is
    `nue_cc, numu_cc, nutau_cc, nuall_nc`. Thus, only the HDF5 files with the
    naming convention
    ```
    events__*__joined_G_nue_cc+nuebar_cc_G_numu_cc+numubar_cc_G_nutau_cc+nutaubar_cc_G_nuall_nc+nuallbar_nc.hdf5
    ```
    should be used as input. The structure of the datafile is
    ```
    flavour / int_type / value
    ```
    where
        *  `flavour` is one of `nue, nue_bar, numu, numu_bar, nutau, nutau_bar`
        *  `int_type` is one of `cc` or `nc`
        *  `values` is one of
            * `pid` : the pid score per event
            * `reco_*param*` : the reco *param* of the event
            * `weighted_aeff`: the effective area weight per event
              (see Stage 3, Effective Area)

    For the 'joined' event files, the charged current components for the
    particle and antiparticle of a specific neutrino flavour are summed so
    that, for example, the data in the nodes `nue/cc` and `nue_bar/cc` both
    contain their own and each others events. The combined neutral current
    interaction for all neutrino flavours is also summed in the same way, so
    that any `nc` node contains the data of all neutrino flavours.

    Once the file has been read in, for each particle signature, the input PID
    specification is used to set a limit on the pid score above which the
    events are distinguished as being track-like `trck` and below as
    shower-like `cscd`.

    Next, a histogram in the input binning dimensions is created for all
    combinations of particle signature and pid channel and then normalised to
    one with respect to the particle signature to give the probability of an
    event lying in a particular bin. The input maps for each signature can then
    be transformed according to these probabilities to provide an output which
    will separate each signature into `trck` and `cscd` maps, and this is then
    returned.

    """
    def __init__(self, params, input_binning, output_binning, disk_cache=None,
                 transforms_cache_depth=20, outputs_cache_depth=20):
        # All of the following params (and no more) must be passed via
        # the `params` argument.
        expected_params = (
            'pid_events', 'pid_ver', 'pid_remove_true_downgoing', 'pid_spec',
            'pid_spec_source', 'compute_error'
        )

        # Define the names of objects that are required by this stage (objects
        # will have the attribute "name": i.e., obj.name)
        input_names = [str(fi) for fi in ALL_NUFLAVINTS]

        # Define the names of objects that get produced by this stage

        self.output_channels = ('trck', 'cscd')
        output_names = [self.suffix_channel(in_name, out_chan) for in_name,
                        out_chan in product(input_names, self.output_channels)]

        self.transforms_combined_flavints = tuple([
            NuFlavIntGroup(s)
            for s in ('nue_cc+nuebar_cc', 'numu_cc+numubar_cc',
                      'nutau_cc+nutaubar_cc', 'nuall_nc+nuallbar_nc')
        ])

        super(self.__class__, self).__init__(
            use_transforms=True,
            stage_name='pid',
            service_name='hist',
            params=params,
            expected_params=expected_params,
            input_names=input_names,
            output_names=output_names,
            disk_cache=disk_cache,
            outputs_cache_depth=outputs_cache_depth,
            transforms_cache_depth=transforms_cache_depth,
            input_binning=input_binning,
            output_binning=output_binning
        )

    def suffix_channel(self, flavint, channel):
        return '%s_%s' % (flavint, channel)

    @profile
    def _compute_transforms(self):
        """Compute new PID transforms."""
        logging.info('Updating pid.hist PID histograms...')

        # TODO(shivesh): As of now, events do not have units as far as PISA
        # is concerned

        # Works only if either energy, coszen or azimuth is in input_binning
        bin_names = ('reco_energy', 'reco_coszen', 'reco_azimuth')
        if set(self.input_binning.names).isdisjoint(bin_names):
            raise ValueError(
                'Input binning must contain either one or a combination of'
                ' "reco_energy", "reco_coszen" or "reco_azimuth" dimensions.'
            )

        # TODO: not handling rebinning in this stage or within Transform
        # objects; implement this! (and then this assert statement can go away)
        assert self.input_binning == self.output_binning

        events = Events(self.params['pid_events'].value)

        # TODO: in future, the events file will not have these combined
        # already, and it should be done here (or in a nominal transform,
        # etc.). See below about taking this step when we move to directly
        # using the I3-HDF5 files.
        events_file_combined_flavints = tuple([
            NuFlavIntGroup(s) for s in events.metadata['flavints_joined']
        ])

        # This check is still necessary to verify the assumptions below, which
        # require these flavints be combined in the events file
        assert set(self.transforms_combined_flavints) == \
                set(events_file_combined_flavints)

        # TODO: take events object as an input instead of as a param that
        # specifies a file? Or handle both cases?

        # TODO: include here the logic from the make_events_file.py script so
        # we can go directly from a (reasonably populated) icetray-converted
        # HDF5 file (or files) to a nominal transform, rather than having to
        # rely on the intermediate step of converting that HDF5 file (or files)
        # to a PISA HDF5 file that has additional column(s) in it to account
        # for the combinations of flavors, interaction types, and/or simulation
        # runs. Parameters can include which groupings to use to formulate an
        # output.

        data_proc_params = DataProcParams(
            detector=events.metadata['detector'],
            proc_ver=events.metadata['proc_ver']
        )

        if self.params['pid_remove_true_downgoing'].value:
            # TODO(shivesh): more options for cuts?
            cut_events = data_proc_params.applyCuts(
                events, cuts='true_upgoing_coszen'
            )
        else:
            cut_events = events

        pid_spec = PIDSpec(
            detector=events.metadata['detector'],
            geom=events.metadata['geom'],
            proc_ver=events.metadata['proc_ver'],
            pid_spec_ver=self.params['pid_ver'].value,
            pid_specs=self.params['pid_spec_source'].value
        )
        u_out_names = map(unicode, self.output_channels)
        if set(u_out_names) != set(pid_spec.get_signatures()):
            msg = 'PID criteria from `pid_spec` {0} does not match {1}'
            raise ValueError(msg.format(pid_spec.get_signatures(),
                                        u_out_names))

        # TODO: add importance weights, error computation

        logging.info("Separating events by PID...")
        separated_events = pid_spec.applyPID(
            events=cut_events,
            return_fields=self.input_binning.names + ['weighted_aeff']
        )

        # These get used in innermost loop, so produce it just once here
        all_bin_edges = [dim.bin_edges.magnitude
                         for dim in self.output_binning.dimensions]

        # Derive transforms by combining flavints that behave similarly, but
        # apply the derived transforms to the input flavints separately
        # (leaving combining these together to later)

        transforms = []
        for fi_group_str in self.transforms_combined_flavints:
            fi_group = NuFlavIntGroup(fi_group_str)
            rep_flavint = fi_group[0]

            # TODO(shivesh): errors
            # TODO(shivesh): total histo check?
            raw_histo = {}
            total_histo = np.zeros(self.output_binning.shape)
            for sig in self.output_channels:
                raw_histo[sig] = {}
                flav_sigdata = separated_events[rep_flavint][sig]
                reco_params = [flav_sigdata[n]
                               for n in self.output_binning.names]
                weights = flav_sigdata['weighted_aeff']
                raw_histo[sig], _ = np.histogramdd(
<<<<<<< HEAD
                    sample=reco_params[:-1],
                    #weights=reco_params[-1],
=======
                    sample=reco_params,
                    weights=weights,
>>>>>>> 2145e2b5
                    bins=all_bin_edges
                )
                total_histo += raw_histo[sig]

            for sig in self.output_channels:
                with np.errstate(divide='ignore', invalid='ignore'):
                    xform_array = raw_histo[sig] / total_histo

                num_invalid = np.sum(~np.isfinite(xform_array))
                if num_invalid > 0:
                    logging.warn(
                        'Group "%s", PID signature "%s" has %d bins with no'
                        ' events (and hence the ability to separate events'
                        ' by PID cannot be ascertained). These are being'
                        ' masked off from any further computations.'
                        % (fi_group, sig, num_invalid)
                    )
                    xform_array = np.ma.masked_invalid(xform_array)

                # Double check that no NaN remain
                assert not np.any(np.isnan(xform_array))

                # Copy this transform to use for each flavint in the group
                for flavint in fi_group:
                    xform = BinnedTensorTransform(
                        input_names=str(flavint),
                        output_name=self.suffix_channel(flavint, sig),
                        input_binning=self.input_binning,
                        output_binning=self.output_binning,
                        xform_array=xform_array
                    )
                    transforms.append(xform)

        return TransformSet(transforms=transforms)

    def validate_params(self, params):
        # do some checks on the parameters

        # Check type of pid_events
        assert isinstance(params['pid_events'].value, (basestring, Events))

        # Check type of compute_error, pid_remove_true_downgoing
        assert isinstance(params['compute_error'].value, bool)
        assert isinstance(params['pid_remove_true_downgoing'].value, bool)

        # Check type of pid_ver, pid_spec_source
        assert isinstance(params['pid_ver'].value, basestring)
        assert isinstance(params['pid_spec_source'].value, basestring)

        # Check the groupings of the pid_events file
        events = Events(params['pid_events'].value)
        should_be_joined = sorted([
            NuFlavIntGroup('nue_cc + nuebar_cc'),
            NuFlavIntGroup('numu_cc + numubar_cc'),
            NuFlavIntGroup('nutau_cc + nutaubar_cc'),
            NuFlavIntGroup('nuall_nc + nuallbar_nc'),
        ])
        are_joined = sorted([
            NuFlavIntGroup(s)
            for s in events.metadata['flavints_joined']
        ])
        if are_joined != should_be_joined:
            raise ValueError('Events passed have %s joined groupings but'
                             ' it is required to have %s joined groupings.'
                             % (are_joined, should_be_joined))<|MERGE_RESOLUTION|>--- conflicted
+++ resolved
@@ -312,13 +312,8 @@
                                for n in self.output_binning.names]
                 weights = flav_sigdata['weighted_aeff']
                 raw_histo[sig], _ = np.histogramdd(
-<<<<<<< HEAD
-                    sample=reco_params[:-1],
-                    #weights=reco_params[-1],
-=======
                     sample=reco_params,
                     weights=weights,
->>>>>>> 2145e2b5
                     bins=all_bin_edges
                 )
                 total_histo += raw_histo[sig]
