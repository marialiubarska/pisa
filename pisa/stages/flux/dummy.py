--- conflicted
+++ resolved
@@ -52,14 +52,10 @@
             hist = np.random.rand(*self.output_binning.shape) * height
             # pack them into Map object, assign poisson errors
             m = Map(name=output, hist=hist, binning=self.output_binning)
-<<<<<<< HEAD
 
             # Optionally turn on errors here, that will be propagated through
             # rest of pipeline (slows things down, but essential in some cases)
-            #m.set_poisson_errors()
-=======
             m.set_poisson_errors()
->>>>>>> 0c402d52
             output_maps.append(m)
         map_set = MapSet(maps=output_maps, name='flux maps')
         return map_set
