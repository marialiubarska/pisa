--- conflicted
+++ resolved
@@ -44,10 +44,10 @@
            'test_OneDimBinning', 'test_MultiDimBinning']
 
 
-NAME_FIXES = ['true', 'truth', 'reco', 'reconstructed']
+NAME_FIXES = ('true', 'truth', 'reco', 'reconstructed')
 NAME_SEPCHARS = r'([_\s-])*'
-NAME_FIXES_REGEXES = [re.compile(p + NAME_SEPCHARS, re.IGNORECASE)
-                      for p in NAME_FIXES]
+NAME_FIXES_REGEXES = tuple(re.compile(p + NAME_SEPCHARS, re.IGNORECASE)
+                           for p in NAME_FIXES)
 
 
 # TODO: move this to a centralized utils location
@@ -1390,6 +1390,9 @@
 
     @property
     def basename_binning(self):
+        """Identical binning but with dimensions named by their basenames.
+        Note that the `tex` properties for the dimensions are not carried over
+        into the new binning."""
         return MultiDimBinning([d.basename_binning for d in self])
 
     @property
@@ -2256,44 +2259,28 @@
     import tempfile
     import dill
 
-<<<<<<< HEAD
-    logging.debug('creating b1')
-    b1 = OneDimBinning(name='energy', num_bins=40, is_log=True,
-                       domain=[1, 80]*ureg.GeV,
-=======
     b1 = OneDimBinning(name='true_energy', num_bins=40, is_log=True,
                        domain=[1, 80]*ureg.GeV, tex=r'E_{\rm true}',
->>>>>>> 86c3e740
                        bin_names=[str(i) for i in range(40)])
-    logging.debug('creating b2')
     b2 = OneDimBinning(name='coszen', num_bins=40, is_lin=True,
-<<<<<<< HEAD
                        domain=[-1, 1], bin_names=None,
                        tex=r'\cos\theta')
-
+    b3 = OneDimBinning(name='reco_energy', num_bins=40, is_log=True,
+                       domain=[1, 80]*ureg.GeV, tex=r'E_{\rm reco}',
+                       bin_names=[str(i) for i in range(40)])
     # Test label_tex
     _ = b1.label_tex
     _ = b1.label_tex
+
+    assert b1.basename_binning == b1.basename_binning
+    assert b1.basename_binning == b3.basename_binning
+    assert b1.basename_binning != b2.basename_binning
 
     logging.debug('len(b1): %s', len(b1))
     logging.debug('b1: %s', b1)
     logging.debug('b2: %s', b2)
     logging.debug('b1.oversample(10): %s', b1.oversample(10))
     logging.debug('b1.oversample(1): %s', b1.oversample(1))
-=======
-                       domain=[-1, 1], bin_names=None)
-    b3 = OneDimBinning(name='reco_energy', num_bins=40, is_log=True,
-                       domain=[1, 80]*ureg.GeV, tex=r'E_{\rm reco}',
-                       bin_names=[str(i) for i in range(40)])
-    assert b1.basename_binning == b1.basename_binning
-    assert b1.basename_binning == b3.basename_binning
-    assert b1.basename_binning != b2.basename_binning
-    logging.debug('len(b1): %s' %len(b1))
-    logging.debug('b1: %s' %b1)
-    logging.debug('b2: %s' %b2)
-    logging.debug('b1.oversample(10): %s' %b1.oversample(10))
-    logging.debug('b1.oversample(1): %s' %b1.oversample(1))
->>>>>>> 86c3e740
     # Slicing
     logging.debug('b1[1:5]: %s', b1[1:5])
     logging.debug('b1[:]: %s', b1[:])
@@ -2443,13 +2430,13 @@
     mdb2 = dill.loads(s)
     assert mdb2 == mdb
 
-    s = pickle.dumps(mdb[0,0], pickle.HIGHEST_PROTOCOL)
+    s = pickle.dumps(mdb[0, 0], pickle.HIGHEST_PROTOCOL)
     mdb2 = pickle.loads(s)
-    assert mdb2 == mdb[0,0]
-
-    s = dill.dumps(mdb[0,0], dill.HIGHEST_PROTOCOL)
+    assert mdb2 == mdb[0, 0]
+
+    s = dill.dumps(mdb[0, 0], dill.HIGHEST_PROTOCOL)
     mdb2 = dill.loads(s)
-    assert mdb2 == mdb[0,0]
+    assert mdb2 == mdb[0, 0]
 
     binning = MultiDimBinning([
         dict(name='energy', is_log=True, domain=[1, 80]*ureg.GeV, num_bins=40),
